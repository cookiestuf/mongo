--- conflicted
+++ resolved
@@ -270,10 +270,8 @@
           remote_key: "slave"
         - local_key: "passwd"
           remote_key: "passwd"
-<<<<<<< HEAD
         - local_key: "kerberos_password"
           remote_key: "kerberos_password"
-=======
   - command: shell.exec
     params:
       script: |
@@ -282,7 +280,6 @@
         ${killall_mci|pkill -9 mongo; pkill -9 mongodump; pkill -9 mongoexport; pkill -9 mongoimport; pkill -9 mongofiles; pkill -9 mongooplog; pkill -9 mongorestore; pkill -9 mongostat; pkill -9 mongotop; pkill -9 mongod; pkill -9 mongos; pkill -f buildlogger.py; pkill -f smoke.py}
         rm -rf /data/db/*
         true
->>>>>>> 6950cdbb
 
 tasks:
 #- name: auth
@@ -354,10 +351,110 @@
         content_type: "text/html"
     - func: "attach coverage reports"
 
-<<<<<<< HEAD
+- name: communityDist
+  depends_on:
+  # - name: "unit"
+  commands:
+    - command: git.get_project
+      params:
+        directory: src
+    - command: git.apply_patch
+      params:
+        directory: src
+    - func: "setup go env"
+    # bsondump
+    - func: "build tool"
+      vars:
+        tool: bsondump
+    - func: "upload tool"
+      vars:
+        tool: bsondump
+    - func: "attach tool"
+      vars:
+        tool: bsondump
+    # mongodump
+    - func: "build tool"
+      vars:
+        tool: mongodump
+    - func: "upload tool"
+      vars:
+        tool: mongodump
+    - func: "attach tool"
+      vars:
+        tool: mongodump
+    # mongoexport
+    - func: "build tool"
+      vars:
+        tool: mongoexport
+    - func: "upload tool"
+      vars:
+        tool: mongoexport
+    - func: "attach tool"
+      vars:
+        tool: mongoexport
+    # mongofiles
+    - func: "build tool"
+      vars:
+        tool: mongofiles
+    - func: "upload tool"
+      vars:
+        tool: mongofiles
+    - func: "attach tool"
+      vars:
+        tool: mongofiles
+    # mongoimport
+    - func: "build tool"
+      vars:
+        tool: mongoimport
+    - func: "upload tool"
+      vars:
+        tool: mongoimport
+    - func: "attach tool"
+      vars:
+        tool: mongoimport
+    # mongooplog
+    - func: "build tool"
+      vars:
+        tool: mongooplog
+    - func: "upload tool"
+      vars:
+        tool: mongooplog
+    - func: "attach tool"
+      vars:
+        tool: mongooplog
+    # mongorestore
+    - func: "build tool"
+      vars:
+        tool: mongorestore
+    - func: "upload tool"
+      vars:
+        tool: mongorestore
+    - func: "attach tool"
+      vars:
+        tool: mongorestore
+    # mongostat
+    - func: "build tool"
+      vars:
+        tool: mongostat
+    - func: "upload tool"
+      vars:
+        tool: mongostat
+    - func: "attach tool"
+      vars:
+        tool: mongostat
+    # mongotop
+    - func: "build tool"
+      vars:
+        tool: mongotop
+    - func: "upload tool"
+      vars:
+        tool: mongotop
+    - func: "attach tool"
+      vars:
+        tool: mongotop
+
 - name: db
   commands:
-    - func: "kill mongod"
     - command: git.get_project
       params:
         directory: src
@@ -375,139 +472,6 @@
     - func: "download mongod"
     - func: "start mongod"
     - func: "setup integration test"
-    - func: "run unit test"
-    - func: "kill mongod"
-    - func: "move coverage data"
-    - func: "generate coverage html + text"
-    - func: "upload coverage report"
-    - func: "upload coverage report"
-      vars:
-        format: "html"
-        content_type: "text/html"
-    - func: "attach coverage reports"
-
-=======
->>>>>>> 6950cdbb
-- name: communityDist
-  depends_on:
-  # - name: "unit"
-  commands:
-    - command: git.get_project
-      params:
-        directory: src
-    - command: git.apply_patch
-      params:
-        directory: src
-    - func: "setup go env"
-    # bsondump
-    - func: "build tool"
-      vars:
-        tool: bsondump
-    - func: "upload tool"
-      vars:
-        tool: bsondump
-    - func: "attach tool"
-      vars:
-        tool: bsondump
-    # mongodump
-    - func: "build tool"
-      vars:
-        tool: mongodump
-    - func: "upload tool"
-      vars:
-        tool: mongodump
-    - func: "attach tool"
-      vars:
-        tool: mongodump
-    # mongoexport
-    - func: "build tool"
-      vars:
-        tool: mongoexport
-    - func: "upload tool"
-      vars:
-        tool: mongoexport
-    - func: "attach tool"
-      vars:
-        tool: mongoexport
-    # mongofiles
-    - func: "build tool"
-      vars:
-        tool: mongofiles
-    - func: "upload tool"
-      vars:
-        tool: mongofiles
-    - func: "attach tool"
-      vars:
-        tool: mongofiles
-    # mongoimport
-    - func: "build tool"
-      vars:
-        tool: mongoimport
-    - func: "upload tool"
-      vars:
-        tool: mongoimport
-    - func: "attach tool"
-      vars:
-        tool: mongoimport
-    # mongooplog
-    - func: "build tool"
-      vars:
-        tool: mongooplog
-    - func: "upload tool"
-      vars:
-        tool: mongooplog
-    - func: "attach tool"
-      vars:
-        tool: mongooplog
-    # mongorestore
-    - func: "build tool"
-      vars:
-        tool: mongorestore
-    - func: "upload tool"
-      vars:
-        tool: mongorestore
-    - func: "attach tool"
-      vars:
-        tool: mongorestore
-    # mongostat
-    - func: "build tool"
-      vars:
-        tool: mongostat
-    - func: "upload tool"
-      vars:
-        tool: mongostat
-    - func: "attach tool"
-      vars:
-        tool: mongostat
-    # mongotop
-    - func: "build tool"
-      vars:
-        tool: mongotop
-    - func: "upload tool"
-      vars:
-        tool: mongotop
-    - func: "attach tool"
-      vars:
-        tool: mongotop
-
-- name: db
-  commands:
-    - command: git.get_project
-      params:
-        directory: src
-    - command: git.apply_patch
-      params:
-        directory: src
-    - func: "setup go env"
-    - command: expansions.update
-      params:
-        updates:
-          - key: "package"
-            value: "common/db"
-          - key: "args"
-            value: "-test.types=db"
-    - func: "download mongod"
-    - func: "start mongod"
     - func: "run unit test"
     - func: "move coverage data"
     - func: "generate coverage html + text"
