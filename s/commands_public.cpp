// s/commands_public.cpp


/**
*    Copyright (C) 2008 10gen Inc.
*
*    This program is free software: you can redistribute it and/or  modify
*    it under the terms of the GNU Affero General Public License, version 3,
*    as published by the Free Software Foundation.
*
*    This program is distributed in the hope that it will be useful,
*    but WITHOUT ANY WARRANTY; without even the implied warranty of
*    MERCHANTABILITY or FITNESS FOR A PARTICULAR PURPOSE.  See the
*    GNU Affero General Public License for more details.
*
*    You should have received a copy of the GNU Affero General Public License
*    along with this program.  If not, see <http://www.gnu.org/licenses/>.
*/

#include "pch.h"
#include "../util/message.h"
#include "../db/dbmessage.h"
#include "../client/connpool.h"
#include "../client/parallel.h"
#include "../db/commands.h"
#include "../db/query.h"
<<<<<<< HEAD
#include "../db/commands/pipeline.h"
#include "../db/pipeline/document_source.h"
#include "../db/pipeline/expression_context.h"
=======
#include "../db/queryutil.h"
>>>>>>> b13dff54

#include "config.h"
#include "chunk.h"
#include "strategy.h"
#include "grid.h"

namespace mongo {

    namespace dbgrid_pub_cmds {

        class PublicGridCommand : public Command {
        public:
            PublicGridCommand( const char* n, const char* oldname=NULL ) : Command( n, false, oldname ) {
            }
            virtual bool slaveOk() const {
                return true;
            }
            virtual bool adminOnly() const {
                return false;
            }

            // all grid commands are designed not to lock
            virtual LockType locktype() const { return NONE; }

        protected:
            bool passthrough( DBConfigPtr conf, const BSONObj& cmdObj , BSONObjBuilder& result ) {
                return _passthrough(conf->getName(), conf, cmdObj, result);
            }
            bool adminPassthrough( DBConfigPtr conf, const BSONObj& cmdObj , BSONObjBuilder& result ) {
                return _passthrough("admin", conf, cmdObj, result);
            }

        private:
            bool _passthrough(const string& db,  DBConfigPtr conf, const BSONObj& cmdObj , BSONObjBuilder& result ) {
                ShardConnection conn( conf->getPrimary() , "" );
                BSONObj res;
                bool ok = conn->runCommand( db , cmdObj , res );
                result.appendElements( res );
                conn.done();
                return ok;
            }
        };

        class RunOnAllShardsCommand : public Command {
        public:
            RunOnAllShardsCommand(const char* n, const char* oldname=NULL) : Command(n, false, oldname) {}

            virtual bool slaveOk() const { return true; }
            virtual bool adminOnly() const { return false; }

            // all grid commands are designed not to lock
            virtual LockType locktype() const { return NONE; }


            // default impl uses all shards for DB
            virtual void getShards(const string& dbName , BSONObj& cmdObj, set<Shard>& shards) {
                DBConfigPtr conf = grid.getDBConfig( dbName , false );
                conf->getAllShards(shards);
            }

            virtual void aggregateResults(const vector<BSONObj>& results, BSONObjBuilder& output) {}

            // don't override
            virtual bool run(const string& dbName , BSONObj& cmdObj, string& errmsg, BSONObjBuilder& output, bool) {
                set<Shard> shards;
                getShards(dbName, cmdObj, shards);

                list< shared_ptr<Future::CommandResult> > futures;
                for ( set<Shard>::const_iterator i=shards.begin(), end=shards.end() ; i != end ; i++ ) {
                    futures.push_back( Future::spawnCommand( i->getConnString() , dbName , cmdObj ) );
                }

                vector<BSONObj> results;
                BSONObjBuilder subobj (output.subobjStart("raw"));
                BSONObjBuilder errors;
                for ( list< shared_ptr<Future::CommandResult> >::iterator i=futures.begin(); i!=futures.end(); i++ ) {
                    shared_ptr<Future::CommandResult> res = *i;
                    if ( ! res->join() ) {
                        errors.appendAs(res->result()["errmsg"], res->getServer());
                    }
                    results.push_back( res->result() );
                    subobj.append( res->getServer() , res->result() );
                }

                subobj.done();

                BSONObj errobj = errors.done();
                if (! errobj.isEmpty()) {
                    errmsg = errobj.toString(false, true);
                    return false;
                }

                aggregateResults(results, output);
                return true;
            }

        };

        class AllShardsCollectionCommand : public RunOnAllShardsCommand {
        public:
            AllShardsCollectionCommand(const char* n, const char* oldname=NULL) : RunOnAllShardsCommand(n, oldname) {}

            virtual void getShards(const string& dbName , BSONObj& cmdObj, set<Shard>& shards) {
                string fullns = dbName + '.' + cmdObj.firstElement().valuestrsafe();

                DBConfigPtr conf = grid.getDBConfig( dbName , false );

                if ( ! conf || ! conf->isShardingEnabled() || ! conf->isSharded( fullns ) ) {
                    shards.insert(conf->getShard(fullns));
                }
                else {
                    conf->getChunkManager(fullns)->getAllShards(shards);
                }
            }
        };


        class NotAllowedOnShardedCollectionCmd : public PublicGridCommand {
        public:
            NotAllowedOnShardedCollectionCmd( const char * n ) : PublicGridCommand( n ) {}

            virtual string getFullNS( const string& dbName , const BSONObj& cmdObj ) = 0;

            virtual bool run(const string& dbName , BSONObj& cmdObj, string& errmsg, BSONObjBuilder& result, bool) {
                string fullns = getFullNS( dbName , cmdObj );

                DBConfigPtr conf = grid.getDBConfig( dbName , false );

                if ( ! conf || ! conf->isShardingEnabled() || ! conf->isSharded( fullns ) ) {
                    return passthrough( conf , cmdObj , result );
                }
                errmsg = "can't do command: " + name + " on sharded collection";
                return false;
            }
        };

        // ----

        class DropIndexesCmd : public AllShardsCollectionCommand {
        public:
            DropIndexesCmd() :  AllShardsCollectionCommand("dropIndexes", "deleteIndexes") {}
        } dropIndexesCmd;

        class ReIndexCmd : public AllShardsCollectionCommand {
        public:
            ReIndexCmd() :  AllShardsCollectionCommand("reIndex") {}
        } reIndexCmd;

        class ValidateCmd : public AllShardsCollectionCommand {
        public:
            ValidateCmd() :  AllShardsCollectionCommand("validate") {}
        } validateCmd;

        class RepairDatabaseCmd : public RunOnAllShardsCommand {
        public:
            RepairDatabaseCmd() :  RunOnAllShardsCommand("repairDatabase") {}
        } repairDatabaseCmd;

        class DBStatsCmd : public RunOnAllShardsCommand {
        public:
            DBStatsCmd() :  RunOnAllShardsCommand("dbStats", "dbstats") {}

            virtual void aggregateResults(const vector<BSONObj>& results, BSONObjBuilder& output) {
                long long objects = 0;
                long long dataSize = 0;
                long long storageSize = 0;
                long long numExtents = 0;
                long long indexes = 0;
                long long indexSize = 0;
                long long fileSize = 0;

                for (vector<BSONObj>::const_iterator it(results.begin()), end(results.end()); it != end; ++it) {
                    const BSONObj& b = *it;
                    objects     += b["objects"].numberLong();
                    dataSize    += b["dataSize"].numberLong();
                    storageSize += b["storageSize"].numberLong();
                    numExtents  += b["numExtents"].numberLong();
                    indexes     += b["indexes"].numberLong();
                    indexSize   += b["indexSize"].numberLong();
                    fileSize    += b["fileSize"].numberLong();
                }

                //result.appendNumber( "collections" , ncollections ); //TODO: need to find a good way to get this
                output.appendNumber( "objects" , objects );
                output.append      ( "avgObjSize" , double(dataSize) / double(objects) );
                output.appendNumber( "dataSize" , dataSize );
                output.appendNumber( "storageSize" , storageSize);
                output.appendNumber( "numExtents" , numExtents );
                output.appendNumber( "indexes" , indexes );
                output.appendNumber( "indexSize" , indexSize );
                output.appendNumber( "fileSize" , fileSize );
            }
        } DBStatsCmdObj;

        class DropCmd : public PublicGridCommand {
        public:
            DropCmd() : PublicGridCommand( "drop" ) {}
            bool run(const string& dbName , BSONObj& cmdObj, string& errmsg, BSONObjBuilder& result, bool) {
                string collection = cmdObj.firstElement().valuestrsafe();
                string fullns = dbName + "." + collection;

                DBConfigPtr conf = grid.getDBConfig( dbName , false );

                log() << "DROP: " << fullns << endl;

                if ( ! conf || ! conf->isShardingEnabled() || ! conf->isSharded( fullns ) ) {
                    return passthrough( conf , cmdObj , result );
                }

                ChunkManagerPtr cm = conf->getChunkManager( fullns );
                massert( 10418 ,  "how could chunk manager be null!" , cm );

                cm->drop( cm );
                uassert( 13512 , "drop collection attempted on non-sharded collection" , conf->removeSharding( fullns ) );

                return 1;
            }
        } dropCmd;

        class DropDBCmd : public PublicGridCommand {
        public:
            DropDBCmd() : PublicGridCommand( "dropDatabase" ) {}
            bool run(const string& dbName , BSONObj& cmdObj, string& errmsg, BSONObjBuilder& result, bool) {

                BSONElement e = cmdObj.firstElement();

                if ( ! e.isNumber() || e.number() != 1 ) {
                    errmsg = "invalid params";
                    return 0;
                }

                DBConfigPtr conf = grid.getDBConfig( dbName , false );

                log() << "DROP DATABASE: " << dbName << endl;

                if ( ! conf ) {
                    result.append( "info" , "database didn't exist" );
                    return true;
                }

                if ( ! conf->dropDatabase( errmsg ) )
                    return false;

                result.append( "dropped" , dbName );
                return true;
            }
        } dropDBCmd;

        class RenameCollectionCmd : public PublicGridCommand {
        public:
            RenameCollectionCmd() : PublicGridCommand( "renameCollection" ) {}
            bool run(const string& dbName, BSONObj& cmdObj, string& errmsg, BSONObjBuilder& result, bool) {
                string fullnsFrom = cmdObj.firstElement().valuestrsafe();
                string dbNameFrom = nsToDatabase( fullnsFrom.c_str() );
                DBConfigPtr confFrom = grid.getDBConfig( dbNameFrom , false );

                string fullnsTo = cmdObj["to"].valuestrsafe();
                string dbNameTo = nsToDatabase( fullnsTo.c_str() );
                DBConfigPtr confTo = grid.getDBConfig( dbNameTo , false );

                uassert(13140, "Don't recognize source or target DB", confFrom && confTo);
                uassert(13138, "You can't rename a sharded collection", !confFrom->isSharded(fullnsFrom));
                uassert(13139, "You can't rename to a sharded collection", !confTo->isSharded(fullnsTo));

                const Shard& shardTo = confTo->getShard(fullnsTo);
                const Shard& shardFrom = confFrom->getShard(fullnsFrom);

                uassert(13137, "Source and destination collections must be on same shard", shardFrom == shardTo);

                return adminPassthrough( confFrom , cmdObj , result );
            }
        } renameCollectionCmd;

        class CopyDBCmd : public PublicGridCommand {
        public:
            CopyDBCmd() : PublicGridCommand( "copydb" ) {}
            bool run(const string& dbName, BSONObj& cmdObj, string& errmsg, BSONObjBuilder& result, bool) {
                string todb = cmdObj.getStringField("todb");
                uassert(13402, "need a todb argument", !todb.empty());

                DBConfigPtr confTo = grid.getDBConfig( todb );
                uassert(13398, "cant copy to sharded DB", !confTo->isShardingEnabled());

                string fromhost = cmdObj.getStringField("fromhost");
                if (!fromhost.empty()) {
                    return adminPassthrough( confTo , cmdObj , result );
                }
                else {
                    string fromdb = cmdObj.getStringField("fromdb");
                    uassert(13399, "need a fromdb argument", !fromdb.empty());

                    DBConfigPtr confFrom = grid.getDBConfig( fromdb , false );
                    uassert(13400, "don't know where source DB is", confFrom);
                    uassert(13401, "cant copy from sharded DB", !confFrom->isShardingEnabled());

                    BSONObjBuilder b;
                    BSONForEach(e, cmdObj) {
                        if (strcmp(e.fieldName(), "fromhost") != 0)
                            b.append(e);
                    }
                    b.append("fromhost", confFrom->getPrimary().getConnString());
                    BSONObj fixed = b.obj();

                    return adminPassthrough( confTo , fixed , result );
                }

            }
        } copyDBCmd;

        class CountCmd : public PublicGridCommand {
        public:
            CountCmd() : PublicGridCommand("count") { }
            bool run(const string& dbName, BSONObj& cmdObj, string& errmsg, BSONObjBuilder& result, bool l) {
                string collection = cmdObj.firstElement().valuestrsafe();
                string fullns = dbName + "." + collection;

                BSONObj filter;
                if ( cmdObj["query"].isABSONObj() )
                    filter = cmdObj["query"].Obj();

                DBConfigPtr conf = grid.getDBConfig( dbName , false );

                if ( ! conf || ! conf->isShardingEnabled() || ! conf->isSharded( fullns ) ) {
                    ShardConnection conn( conf->getPrimary() , fullns );

                    BSONObj temp;
                    bool ok = conn->runCommand( dbName , cmdObj , temp );
                    conn.done();

                    if ( ok ) {
                        result.append( temp["n"] );
                        return true;
                    }

                    if ( temp["code"].numberInt() != StaleConfigInContextCode ) {
                        errmsg = temp["errmsg"].String();
                        result.appendElements( temp );
                        return false;
                    }

                    // this collection got sharded
                    ChunkManagerPtr cm = conf->getChunkManager( fullns , true );
                    if ( ! cm ) {
                        errmsg = "should be sharded now";
                        result.append( "root" , temp );
                        return false;
                    }
                }

                long long total = 0;
                map<string,long long> shardCounts;

                ChunkManagerPtr cm = conf->getChunkManager( fullns );
                while ( true ) {
                    if ( ! cm ) {
                        // probably unsharded now
                        return run( dbName , cmdObj , errmsg , result , l );
                    }

                    set<Shard> shards;
                    cm->getShardsForQuery( shards , filter );
                    assert( shards.size() );

                    bool hadToBreak = false;

                    for (set<Shard>::iterator it=shards.begin(), end=shards.end(); it != end; ++it) {
                        ShardConnection conn(*it, fullns);
                        if ( conn.setVersion() ) {
                            total = 0;
                            shardCounts.clear();
                            cm = conf->getChunkManager( fullns );
                            conn.done();
                            hadToBreak = true;
                            break;
                        }

                        BSONObj temp;
                        bool ok = conn->runCommand( dbName , BSON( "count" << collection << "query" << filter ) , temp );
                        conn.done();

                        if ( ok ) {
                            long long mine = temp["n"].numberLong();
                            total += mine;
                            shardCounts[it->getName()] = mine;
                            continue;
                        }

                        if ( StaleConfigInContextCode == temp["code"].numberInt() ) {
                            // my version is old
                            total = 0;
                            shardCounts.clear();
                            cm = conf->getChunkManager( fullns , true );
                            hadToBreak = true;
                            break;
                        }

                        // command failed :(
                        errmsg = "failed on : " + it->getName();
                        result.append( "cause" , temp );
                        return false;
                    }
                    if ( ! hadToBreak )
                        break;
                }

                total = applySkipLimit( total , cmdObj );
                result.appendNumber( "n" , total );
                BSONObjBuilder temp( result.subobjStart( "shards" ) );
                for ( map<string,long long>::iterator i=shardCounts.begin(); i!=shardCounts.end(); ++i )
                    temp.appendNumber( i->first , i->second );
                temp.done();
                return true;
            }
        } countCmd;

        class CollectionStats : public PublicGridCommand {
        public:
            CollectionStats() : PublicGridCommand("collStats", "collstats") { }
            bool run(const string& dbName , BSONObj& cmdObj, string& errmsg, BSONObjBuilder& result, bool) {
                string collection = cmdObj.firstElement().valuestrsafe();
                string fullns = dbName + "." + collection;

                DBConfigPtr conf = grid.getDBConfig( dbName , false );

                if ( ! conf || ! conf->isShardingEnabled() || ! conf->isSharded( fullns ) ) {
                    result.append( "ns" , fullns );
                    result.appendBool("sharded", false);
                    result.append( "primary" , conf->getPrimary().getName() );
                    return passthrough( conf , cmdObj , result);
                }
                result.appendBool("sharded", true);

                ChunkManagerPtr cm = conf->getChunkManager( fullns );
                massert( 12594 ,  "how could chunk manager be null!" , cm );

                set<Shard> servers;
                cm->getAllShards(servers);

                BSONObjBuilder shardStats;
                map<string,long long> counts;
                map<string,long long> indexSizes;
                /*
                long long count=0;
                long long size=0;
                long long storageSize=0;
                */
                int nindexes=0;
                bool warnedAboutIndexes = false;
                for ( set<Shard>::iterator i=servers.begin(); i!=servers.end(); i++ ) {
                    ScopedDbConnection conn( *i );
                    BSONObj res;
                    if ( ! conn->runCommand( dbName , cmdObj , res ) ) {
                        errmsg = "failed on shard: " + res.toString();
                        return false;
                    }
                    conn.done();
                    
                    BSONObjIterator j( res );
                    while ( j.more() ) {
                        BSONElement e = j.next();

                        if ( str::equals( e.fieldName() , "ns" ) || 
                             str::equals( e.fieldName() , "ok" ) || 
                             str::equals( e.fieldName() , "avgObjSize" ) ||
                             str::equals( e.fieldName() , "lastExtentSize" ) ||
                             str::equals( e.fieldName() , "paddingFactor" ) ) {
                            continue;
                        }
                        else if ( str::equals( e.fieldName() , "count" ) ||
                                  str::equals( e.fieldName() , "size" ) ||
                                  str::equals( e.fieldName() , "storageSize" ) ||
                                  str::equals( e.fieldName() , "numExtents" ) ||
                                  str::equals( e.fieldName() , "totalIndexSize" ) ) {
                            counts[e.fieldName()] += e.numberLong();
                        }
                        else if ( str::equals( e.fieldName() , "indexSizes" ) ) {
                            BSONObjIterator k( e.Obj() );
                            while ( k.more() ) {
                                BSONElement temp = k.next();
                                indexSizes[temp.fieldName()] += temp.numberLong();
                            }
                        }
                        else if ( str::equals( e.fieldName() , "flags" ) ) {
                            if ( ! result.hasField( e.fieldName() ) )
                                result.append( e );
                        }
                        else if ( str::equals( e.fieldName() , "nindexes" ) ) {
                            int myIndexes = e.numberInt();
                            
                            if ( nindexes == 0 ) {
                                nindexes = myIndexes;
                            }
                            else if ( nindexes == myIndexes ) {
                                // no-op
                            }
                            else {
                                // hopefully this means we're building an index
                                
                                if ( myIndexes > nindexes )
                                    nindexes = myIndexes;
                                
                                if ( ! warnedAboutIndexes ) {
                                    result.append( "warning" , "indexes don't all match - ok if ensureIndex is running" );
                                    warnedAboutIndexes = true;
                                }
                            }
                        }
                        else {
                            warning() << "mongos collstats doesn't know about: " << e.fieldName() << endl;
                        }
                        
                    }
                    shardStats.append(i->getName(), res);
                }

                result.append("ns", fullns);
                
                for ( map<string,long long>::iterator i=counts.begin(); i!=counts.end(); ++i )
                    result.appendNumber( i->first , i->second );
                
                {
                    BSONObjBuilder ib( result.subobjStart( "indexSizes" ) );
                    for ( map<string,long long>::iterator i=indexSizes.begin(); i!=indexSizes.end(); ++i )
                        ib.appendNumber( i->first , i->second );
                    ib.done();
                }

                if ( counts["count"] > 0 )
                    result.append("avgObjSize", (double)counts["size"] / (double)counts["count"] );
                else
                    result.append( "avgObjSize", 0.0 );
                
                result.append("nindexes", nindexes);

                result.append("nchunks", cm->numChunks());
                result.append("shards", shardStats.obj());

                return true;
            }
        } collectionStatsCmd;

        class FindAndModifyCmd : public PublicGridCommand {
        public:
            FindAndModifyCmd() : PublicGridCommand("findAndModify", "findandmodify") { }
            bool run(const string& dbName, BSONObj& cmdObj, string& errmsg, BSONObjBuilder& result, bool) {
                string collection = cmdObj.firstElement().valuestrsafe();
                string fullns = dbName + "." + collection;

                DBConfigPtr conf = grid.getDBConfig( dbName , false );

                if ( ! conf || ! conf->isShardingEnabled() || ! conf->isSharded( fullns ) ) {
                    return passthrough( conf , cmdObj , result);
                }

                ChunkManagerPtr cm = conf->getChunkManager( fullns );
                massert( 13002 ,  "how could chunk manager be null!" , cm );

                BSONObj filter = cmdObj.getObjectField("query");
                uassert(13343,  "query for sharded findAndModify must have shardkey", cm->hasShardKey(filter));

                //TODO with upsert consider tracking for splits

                ChunkPtr chunk = cm->findChunk(filter);
                ShardConnection conn( chunk->getShard() , fullns );
                BSONObj res;
                bool ok = conn->runCommand( conf->getName() , cmdObj , res );
                conn.done();

                result.appendElements(res);
                return ok;
            }

        } findAndModifyCmd;

        class DataSizeCmd : public PublicGridCommand {
        public:
            DataSizeCmd() : PublicGridCommand("dataSize", "datasize") { }
            bool run(const string& dbName, BSONObj& cmdObj, string& errmsg, BSONObjBuilder& result, bool) {
                string fullns = cmdObj.firstElement().String();

                DBConfigPtr conf = grid.getDBConfig( dbName , false );

                if ( ! conf || ! conf->isShardingEnabled() || ! conf->isSharded( fullns ) ) {
                    return passthrough( conf , cmdObj , result);
                }

                ChunkManagerPtr cm = conf->getChunkManager( fullns );
                massert( 13407 ,  "how could chunk manager be null!" , cm );

                BSONObj min = cmdObj.getObjectField( "min" );
                BSONObj max = cmdObj.getObjectField( "max" );
                BSONObj keyPattern = cmdObj.getObjectField( "keyPattern" );

                uassert(13408,  "keyPattern must equal shard key", cm->getShardKey().key() == keyPattern);

                // yes these are doubles...
                double size = 0;
                double numObjects = 0;
                int millis = 0;

                set<Shard> shards;
                cm->getShardsForRange(shards, min, max);
                for ( set<Shard>::iterator i=shards.begin(), end=shards.end() ; i != end; ++i ) {
                    ScopedDbConnection conn( *i );
                    BSONObj res;
                    bool ok = conn->runCommand( conf->getName() , cmdObj , res );
                    conn.done();

                    if ( ! ok ) {
                        result.appendElements( res );
                        return false;
                    }

                    size       += res["size"].number();
                    numObjects += res["numObjects"].number();
                    millis     += res["millis"].numberInt();

                }

                result.append( "size", size );
                result.append( "numObjects" , numObjects );
                result.append( "millis" , millis );
                return true;
            }

        } DataSizeCmd;

        class ConvertToCappedCmd : public NotAllowedOnShardedCollectionCmd  {
        public:
            ConvertToCappedCmd() : NotAllowedOnShardedCollectionCmd("convertToCapped") {}

            virtual string getFullNS( const string& dbName , const BSONObj& cmdObj ) {
                return dbName + "." + cmdObj.firstElement().valuestrsafe();
            }

        } convertToCappedCmd;


        class GroupCmd : public NotAllowedOnShardedCollectionCmd  {
        public:
            GroupCmd() : NotAllowedOnShardedCollectionCmd("group") {}

            virtual string getFullNS( const string& dbName , const BSONObj& cmdObj ) {
                return dbName + "." + cmdObj.firstElement().embeddedObjectUserCheck()["ns"].valuestrsafe();
            }

        } groupCmd;

        class DistinctCmd : public PublicGridCommand {
        public:
            DistinctCmd() : PublicGridCommand("distinct") {}
            virtual void help( stringstream &help ) const {
                help << "{ distinct : 'collection name' , key : 'a.b' , query : {} }";
            }
            bool run(const string& dbName , BSONObj& cmdObj, string& errmsg, BSONObjBuilder& result, bool) {
                string collection = cmdObj.firstElement().valuestrsafe();
                string fullns = dbName + "." + collection;

                DBConfigPtr conf = grid.getDBConfig( dbName , false );

                if ( ! conf || ! conf->isShardingEnabled() || ! conf->isSharded( fullns ) ) {
                    return passthrough( conf , cmdObj , result );
                }

                ChunkManagerPtr cm = conf->getChunkManager( fullns );
                massert( 10420 ,  "how could chunk manager be null!" , cm );

                BSONObj query = getQuery(cmdObj);
                set<Shard> shards;
                cm->getShardsForQuery(shards, query);

                set<BSONObj,BSONObjCmp> all;
                int size = 32;

                for ( set<Shard>::iterator i=shards.begin(), end=shards.end() ; i != end; ++i ) {
                    ShardConnection conn( *i , fullns );
                    BSONObj res;
                    bool ok = conn->runCommand( conf->getName() , cmdObj , res );
                    conn.done();

                    if ( ! ok ) {
                        result.appendElements( res );
                        return false;
                    }

                    BSONObjIterator it( res["values"].embeddedObject() );
                    while ( it.more() ) {
                        BSONElement nxt = it.next();
                        BSONObjBuilder temp(32);
                        temp.appendAs( nxt , "" );
                        all.insert( temp.obj() );
                    }

                }

                BSONObjBuilder b( size );
                int n=0;
                for ( set<BSONObj,BSONObjCmp>::iterator i = all.begin() ; i != all.end(); i++ ) {
                    b.appendAs( i->firstElement() , b.numStr( n++ ) );
                }

                result.appendArray( "values" , b.obj() );
                return true;
            }
        } disinctCmd;

        class FileMD5Cmd : public PublicGridCommand {
        public:
            FileMD5Cmd() : PublicGridCommand("filemd5") {}
            virtual void help( stringstream &help ) const {
                help << " example: { filemd5 : ObjectId(aaaaaaa) , root : \"fs\" }";
            }
            bool run(const string& dbName , BSONObj& cmdObj, string& errmsg, BSONObjBuilder& result, bool) {
                string fullns = dbName;
                fullns += ".";
                {
                    string root = cmdObj.getStringField( "root" );
                    if ( root.size() == 0 )
                        root = "fs";
                    fullns += root;
                }
                fullns += ".chunks";

                DBConfigPtr conf = grid.getDBConfig( dbName , false );

                if ( ! conf || ! conf->isShardingEnabled() || ! conf->isSharded( fullns ) ) {
                    return passthrough( conf , cmdObj , result );
                }

                ChunkManagerPtr cm = conf->getChunkManager( fullns );
                massert( 13091 , "how could chunk manager be null!" , cm );
                uassert( 13092 , "GridFS chunks collection can only be sharded on files_id", cm->getShardKey().key() == BSON("files_id" << 1));

                ChunkPtr chunk = cm->findChunk( BSON("files_id" << cmdObj.firstElement()) );

                ShardConnection conn( chunk->getShard() , fullns );
                BSONObj res;
                bool ok = conn->runCommand( conf->getName() , cmdObj , res );
                conn.done();

                result.appendElements(res);
                return ok;
            }
        } fileMD5Cmd;

        class Geo2dFindNearCmd : public PublicGridCommand {
        public:
            Geo2dFindNearCmd() : PublicGridCommand( "geoNear" ) {}
            void help(stringstream& h) const { h << "http://www.mongodb.org/display/DOCS/Geospatial+Indexing#GeospatialIndexing-geoNearCommand"; }

            bool run(const string& dbName , BSONObj& cmdObj, string& errmsg, BSONObjBuilder& result, bool) {
                string collection = cmdObj.firstElement().valuestrsafe();
                string fullns = dbName + "." + collection;

                DBConfigPtr conf = grid.getDBConfig( dbName , false );

                if ( ! conf || ! conf->isShardingEnabled() || ! conf->isSharded( fullns ) ) {
                    return passthrough( conf , cmdObj , result );
                }

                ChunkManagerPtr cm = conf->getChunkManager( fullns );
                massert( 13500 ,  "how could chunk manager be null!" , cm );

                BSONObj query = getQuery(cmdObj);
                set<Shard> shards;
                cm->getShardsForQuery(shards, query);

                int limit = 100;
                if (cmdObj["num"].isNumber())
                    limit = cmdObj["num"].numberInt();

                list< shared_ptr<Future::CommandResult> > futures;
                BSONArrayBuilder shardArray;
                for ( set<Shard>::const_iterator i=shards.begin(), end=shards.end() ; i != end ; i++ ) {
                    futures.push_back( Future::spawnCommand( i->getConnString() , dbName , cmdObj ) );
                    shardArray.append(i->getName());
                }

                multimap<double, BSONObj> results; // TODO: maybe use merge-sort instead
                string nearStr;
                double time = 0;
                double btreelocs = 0;
                double nscanned = 0;
                double objectsLoaded = 0;
                for ( list< shared_ptr<Future::CommandResult> >::iterator i=futures.begin(); i!=futures.end(); i++ ) {
                    shared_ptr<Future::CommandResult> res = *i;
                    if ( ! res->join() ) {
                        errmsg = res->result()["errmsg"].String();
                        return false;
                    }

                    nearStr = res->result()["near"].String();
                    time += res->result()["stats"]["time"].Number();
                    btreelocs += res->result()["stats"]["btreelocs"].Number();
                    nscanned += res->result()["stats"]["nscanned"].Number();
                    objectsLoaded += res->result()["stats"]["objectsLoaded"].Number();

                    BSONForEach(obj, res->result()["results"].embeddedObject()) {
                        results.insert(make_pair(obj["dis"].Number(), obj.embeddedObject().getOwned()));
                    }

                    // TODO: maybe shrink results if size() > limit
                }

                result.append("ns" , fullns);
                result.append("near", nearStr);

                int outCount = 0;
                double totalDistance = 0;
                double maxDistance = 0;
                {
                    BSONArrayBuilder sub (result.subarrayStart("results"));
                    for (multimap<double, BSONObj>::const_iterator it(results.begin()), end(results.end()); it!= end && outCount < limit; ++it, ++outCount) {
                        totalDistance += it->first;
                        maxDistance = it->first; // guaranteed to be highest so far

                        sub.append(it->second);
                    }
                    sub.done();
                }

                {
                    BSONObjBuilder sub (result.subobjStart("stats"));
                    sub.append("time", time);
                    sub.append("btreelocs", btreelocs);
                    sub.append("nscanned", nscanned);
                    sub.append("objectsLoaded", objectsLoaded);
                    sub.append("avgDistance", totalDistance / outCount);
                    sub.append("maxDistance", maxDistance);
                    sub.append("shards", shardArray.arr());
                    sub.done();
                }

                return true;
            }
        } geo2dFindNearCmd;

        class MRCmd : public PublicGridCommand {
        public:
            MRCmd() : PublicGridCommand( "mapreduce" ) {}

            string getTmpName( const string& coll ) {
                static int inc = 1;
                stringstream ss;
                ss << "tmp.mrs." << coll << "_" << time(0) << "_" << inc++;
                return ss.str();
            }

            BSONObj fixForShards( const BSONObj& orig , const string& output, BSONObj& customOut , string& badShardedField ) {
                BSONObjBuilder b;
                BSONObjIterator i( orig );
                while ( i.more() ) {
                    BSONElement e = i.next();
                    string fn = e.fieldName();
                    if ( fn == "map" ||
                            fn == "mapreduce" ||
                            fn == "mapparams" ||
                            fn == "reduce" ||
                            fn == "query" ||
                            fn == "sort" ||
                            fn == "scope" ||
                            fn == "verbose" ) {
                        b.append( e );
                    }
                    else if ( fn == "out" ||
                              fn == "finalize" ) {
                        // we don't want to copy these
                    	if (fn == "out" && e.type() == Object) {
                    		// check if there is a custom output
                    		BSONObj out = e.embeddedObject();
                    		if (out.hasField("db"))
                    			customOut = out;
                    	}
                    }
                    else {
                        badShardedField = fn;
                        return BSONObj();
                    }
                }
                b.append( "out" , output );
                return b.obj();
            }

            bool run(const string& dbName , BSONObj& cmdObj, string& errmsg, BSONObjBuilder& result, bool) {
                Timer t;

                string collection = cmdObj.firstElement().valuestrsafe();
                string fullns = dbName + "." + collection;

                const string shardedOutputCollection = getTmpName( collection );

                string badShardedField;
                BSONObj customOut;
                BSONObj shardedCommand = fixForShards( cmdObj , shardedOutputCollection, customOut , badShardedField );

                bool customOutDB = ! customOut.isEmpty() && customOut.hasField( "db" );

                DBConfigPtr conf = grid.getDBConfig( dbName , false );

                if ( ! conf || ! conf->isShardingEnabled() || ! conf->isSharded( fullns ) ) {
                    if ( customOutDB ) {
                        errmsg = "can't use out 'db' with non-sharded db";
                        return false;
                    }
                    return passthrough( conf , cmdObj , result );
                }

                if ( badShardedField.size() ) {
                    errmsg = str::stream() << "unknown m/r field for sharding: " << badShardedField;
                    return false;
                }

                BSONObjBuilder timingBuilder;

                ChunkManagerPtr cm = conf->getChunkManager( fullns );

                BSONObj q;
                if ( cmdObj["query"].type() == Object ) {
                    q = cmdObj["query"].embeddedObjectUserCheck();
                }

                set<Shard> shards;
                cm->getShardsForQuery( shards , q );


                BSONObjBuilder finalCmd;
                finalCmd.append( "mapreduce.shardedfinish" , cmdObj );
                finalCmd.append( "shardedOutputCollection" , shardedOutputCollection );
                
                
                {
                    // we need to use our connections to the shard
                    // so filtering is done correctly for un-owned docs
                    // so we allocate them in our thread
                    // and hand off

                    vector< shared_ptr<ShardConnection> > shardConns;

                    list< shared_ptr<Future::CommandResult> > futures;
                    
                    for ( set<Shard>::iterator i=shards.begin(), end=shards.end() ; i != end ; i++ ) {
                        shared_ptr<ShardConnection> temp( new ShardConnection( i->getConnString() , fullns ) );
                        assert( temp->get() );
                        futures.push_back( Future::spawnCommand( i->getConnString() , dbName , shardedCommand , temp->get() ) );
                        shardConns.push_back( temp );
                    }
                    
                    bool failed = false;
                    
                    BSONObjBuilder shardresults;
                    for ( list< shared_ptr<Future::CommandResult> >::iterator i=futures.begin(); i!=futures.end(); i++ ) {
                        shared_ptr<Future::CommandResult> res = *i;
                        if ( ! res->join() ) {
                            error() << "sharded m/r failed on shard: " << res->getServer() << " error: " << res->result() << endl;
                            result.append( "cause" , res->result() );
                            errmsg = "mongod mr failed: ";
                            errmsg += res->result().toString();
                            failed = true;
                            continue;
                        }
                        shardresults.append( res->getServer() , res->result() );
                    }

                    for ( unsigned i=0; i<shardConns.size(); i++ )
                        shardConns[i]->done();

                    if ( failed )
                        return 0;

                    finalCmd.append( "shards" , shardresults.obj() );
                    timingBuilder.append( "shards" , t.millis() );
                }

                Timer t2;
                // by default the target database is same as input
                Shard outServer = conf->getPrimary();
                string outns = fullns;
                if ( customOutDB ) {
                	// have to figure out shard for the output DB
                	BSONElement elmt = customOut.getField("db");
                	string outdb = elmt.valuestrsafe();
                	outns = outdb + "." + collection;
                    DBConfigPtr conf2 = grid.getDBConfig( outdb , true );
                	outServer = conf2->getPrimary();
                }
                log() << "customOut: " << customOut << " outServer: " << outServer << endl;
                        
                ShardConnection conn( outServer , outns );
                BSONObj finalResult;
                bool ok = conn->runCommand( dbName , finalCmd.obj() , finalResult );
                conn.done();

                if ( ! ok ) {
                    errmsg = "final reduce failed: ";
                    errmsg += finalResult.toString();
                    return 0;
                }
                timingBuilder.append( "final" , t2.millis() );

                result.appendElements( finalResult );
                result.append( "timeMillis" , t.millis() );
                result.append( "timing" , timingBuilder.obj() );

                return 1;
            }
        } mrCmd;

        class ApplyOpsCmd : public PublicGridCommand {
        public:
            ApplyOpsCmd() : PublicGridCommand( "applyOps" ) {}
            virtual bool run(const string& dbName , BSONObj& cmdObj, string& errmsg, BSONObjBuilder& result, bool) {
                errmsg = "applyOps not allowed through mongos";
                return false;
            }
        } applyOpsCmd;

<<<<<<< HEAD
=======
        class CompactCmd : public PublicGridCommand {
        public:
            CompactCmd() : PublicGridCommand( "compact" ) {}
            virtual bool run(const string& dbName , BSONObj& cmdObj, string& errmsg, BSONObjBuilder& result, bool) {
                errmsg = "compact not allowed through mongos";
                return false;
            }
        } compactCmd;

    }
>>>>>>> b13dff54

	/*
	  Note these are in the pub_grid_cmds namespace, so they don't
	  conflict with those in db/commands/pipeline_command.cpp.
	 */
	class PipelineCommand :
	    public PublicGridCommand {
	public:
	    PipelineCommand();

	    // virtuals from Command
	    virtual bool run(const string &dbName , BSONObj &cmdObj,
			     string &errmsg, BSONObjBuilder &result,
			     bool fromRepl);

	private:
	    
	};


	/* -------------------- PipelineCommand ----------------------------- */

	static const PipelineCommand pipelineCommand;

	PipelineCommand::PipelineCommand():
	    PublicGridCommand(Pipeline::commandName) {
	}

	bool PipelineCommand::run(const string &dbName , BSONObj &cmdObj,
				  string &errmsg, BSONObjBuilder &result,
				  bool fromRepl) {
	    //const string shardedOutputCollection = getTmpName( collection );

	    intrusive_ptr<ExpressionContext> pCtx(
		ExpressionContext::create());
	    pCtx->setInRouter(true);

	    /* parse the pipeline specification */
	    boost::shared_ptr<Pipeline> pPipeline(
		Pipeline::parseCommand(errmsg, cmdObj, pCtx));
	    if (!pPipeline.get())
		return false; // there was some parsing error

	    string fullns(dbName + "." + pPipeline->getCollectionName());

	    /*
	      If the system isn't running sharded, or the target collection
	      isn't sharded, pass this on to a mongod.
	    */
	    DBConfigPtr conf = grid.getDBConfig(dbName , false);
	    if (!conf || !conf->isShardingEnabled() || !conf->isSharded(fullns))
		return passthrough(conf, cmdObj, result);

	    /* split the pipeline into pieces for mongods and this mongos */
	    boost::shared_ptr<Pipeline> pShardPipeline(
		pPipeline->splitForSharded());

	    /* create the command for the shards */
	    BSONObjBuilder commandBuilder;
	    pShardPipeline->toBson(&commandBuilder);
	    BSONObj shardedCommand(commandBuilder.done());

	    BSONObjBuilder shardQueryBuilder;
	        // CW TODO need to extract this from pShardPipeline!!
	        // left empty like this, the predicate is "{}"
	    BSONObj shardQuery(shardQueryBuilder.done());

	    ChunkManagerPtr cm(conf->getChunkManager(fullns));
	    set<Shard> shards;
	    cm->getShardsForQuery(shards, shardQuery);

	    /*
	      From MRCmd::Run: "we need to use our connections to the shard
	      so filtering is done correctly for un-owned docs so we allocate
	      them in our thread and hand off"
	    */
	    vector<boost::shared_ptr<ShardConnection> > shardConns;
	    list<boost::shared_ptr<Future::CommandResult> > futures;
	    for (set<Shard>::iterator i=shards.begin(), end=shards.end();
		 i != end; i++) {
		boost::shared_ptr<ShardConnection> temp(
		    new ShardConnection(i->getConnString(), fullns));
		assert(temp->get());
		futures.push_back(
		    Future::spawnCommand(i->getConnString(), dbName,
					 shardedCommand ,temp->get()));
		shardConns.push_back(temp);
	    }
                    
	    /* wrap the list of futures with a source */
	    shared_ptr<DocumentSourceCommandFutures> pSource(
		DocumentSourceCommandFutures::create(errmsg, &futures));

	    /* run the pipeline */
	    bool failed = pPipeline->run(result, errmsg, pSource);

/*
	    BSONObjBuilder shardresults;
	    for (list<boost::shared_ptr<Future::CommandResult> >::iterator i(
		     futures.begin()); i!=futures.end(); ++i) {
		boost::shared_ptr<Future::CommandResult> res(*i);
		if (!res->join()) {
		    error() << "sharded pipeline failed on shard: " <<
			res->getServer() << " error: " << res->result() << endl;
		    result.append( "cause" , res->result() );
		    errmsg = "mongod pipeline failed: ";
		    errmsg += res->result().toString();
		    failed = true;
		    continue;
		}

		shardresults.append( res->getServer() , res->result() );
	    }
*/

	    for(unsigned i = 0; i < shardConns.size(); ++i)
		shardConns[i]->done();

	    if (failed && (errmsg.length() > 0))
		return false;

	    return true;
	}

    } // namespace pub_grid_cmds
} // namespace mongo<|MERGE_RESOLUTION|>--- conflicted
+++ resolved
@@ -1,5 +1,4 @@
 // s/commands_public.cpp
-
 
 /**
 *    Copyright (C) 2008 10gen Inc.
@@ -23,14 +22,12 @@
 #include "../client/connpool.h"
 #include "../client/parallel.h"
 #include "../db/commands.h"
-#include "../db/query.h"
-<<<<<<< HEAD
 #include "../db/commands/pipeline.h"
 #include "../db/pipeline/document_source.h"
 #include "../db/pipeline/expression_context.h"
-=======
+#include "../db/query.h"
 #include "../db/queryutil.h"
->>>>>>> b13dff54
+
 
 #include "config.h"
 #include "chunk.h"
@@ -1047,8 +1044,7 @@
             }
         } applyOpsCmd;
 
-<<<<<<< HEAD
-=======
+
         class CompactCmd : public PublicGridCommand {
         public:
             CompactCmd() : PublicGridCommand( "compact" ) {}
@@ -1058,8 +1054,6 @@
             }
         } compactCmd;
 
-    }
->>>>>>> b13dff54
 
 	/*
 	  Note these are in the pub_grid_cmds namespace, so they don't
