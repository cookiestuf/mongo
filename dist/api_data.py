--- conflicted
+++ resolved
@@ -585,7 +585,6 @@
 'connection.add_compressor' : Method([]),
 'connection.add_data_source' : Method([]),
 'connection.add_extractor' : Method([]),
-<<<<<<< HEAD
 'connection.async_new_op' : Method([
 	Config('append', 'false', r'''
 	    append the value as a new record, creating a new record
@@ -608,14 +607,11 @@
 	    value. A value of zero disables the timeout''',
 	    type='int'),
 ]),
-'connection.close' : Method([]),
-=======
 'connection.close' : Method([
 	Config('leak_memory', 'false', r'''
 	    don't free memory during close''',
 	    type='boolean'),
 ]),
->>>>>>> e4152645
 'connection.reconfigure' : Method(connection_runtime_config),
 
 'connection.load_extension' : Method([
