--- conflicted
+++ resolved
@@ -248,15 +248,6 @@
 		return;
 
 	/*
-<<<<<<< HEAD
-	 * Compression: choose something if compression wasn't specified. We
-	 * used to verify the shared libraries existed but that's no longer
-	 * robust, since it's possible to build compression libraries into the
-	 * WiredTiger library.
-	 */
-	cstr = "none";
-	if (strcmp(conf_name, "logging_compression") != 0 || g.c_logging != 0)
-=======
 	 * Compression: If compression wasn't specified, select a compression
 	 * type from the list of built-in engines.
 	 */
@@ -265,7 +256,6 @@
 		 * Listed percentages are only correct if all of the possible
 		 * engines are compiled in.
 		 */
->>>>>>> dea25e13
 		switch (mmrand(NULL, 1, 20)) {
 #ifdef HAVE_BUILTIN_EXTENSION_LZ4
 		case 1: case 2: case 3: case 4:		/* 20% lz4 */
@@ -295,15 +285,10 @@
 			break;
 		}
 
-<<<<<<< HEAD
-	(void)snprintf(confbuf, sizeof(confbuf), "%s=%s", conf_name, cstr);
-	config_single(confbuf, 0);
-=======
 		(void)snprintf(
 		    confbuf, sizeof(confbuf), "%s=%s", conf_name, cstr);
 		config_single(confbuf, 0);
 	}
->>>>>>> dea25e13
 }
 
 /*
