/* DO NOT EDIT: automatically built by dist/stat.py. */

#include "wt_internal.h"

static const char * const __stats_dsrc_desc[] = {
	"LSM: bloom filter false positives",
	"LSM: bloom filter hits",
	"LSM: bloom filter misses",
	"LSM: bloom filter pages evicted from cache",
	"LSM: bloom filter pages read into cache",
	"LSM: bloom filters in the LSM tree",
	"LSM: chunks in the LSM tree",
	"LSM: highest merge generation in the LSM tree",
	"LSM: queries that could have benefited from a Bloom filter that did not exist",
	"LSM: sleep for LSM checkpoint throttle",
	"LSM: sleep for LSM merge throttle",
	"LSM: total size of bloom filters",
	"block-manager: allocations requiring file extension",
	"block-manager: blocks allocated",
	"block-manager: blocks freed",
	"block-manager: checkpoint size",
	"block-manager: file allocation unit size",
	"block-manager: file bytes available for reuse",
	"block-manager: file magic number",
	"block-manager: file major version number",
	"block-manager: file size in bytes",
	"block-manager: minor version number",
	"btree: btree checkpoint generation",
	"btree: column-store fixed-size leaf pages",
	"btree: column-store internal pages",
	"btree: column-store variable-size RLE encoded values",
	"btree: column-store variable-size deleted values",
	"btree: column-store variable-size leaf pages",
	"btree: fixed-record size",
	"btree: maximum internal page key size",
	"btree: maximum internal page size",
	"btree: maximum leaf page key size",
	"btree: maximum leaf page size",
	"btree: maximum leaf page value size",
	"btree: maximum tree depth",
	"btree: number of key/value pairs",
	"btree: overflow pages",
	"btree: pages rewritten by compaction",
	"btree: row-store internal pages",
	"btree: row-store leaf pages",
	"cache: bytes read into cache",
	"cache: bytes written from cache",
	"cache: checkpoint blocked page eviction",
	"cache: data source pages selected for eviction unable to be evicted",
	"cache: hazard pointer blocked page eviction",
	"cache: in-memory page passed criteria to be split",
	"cache: in-memory page splits",
	"cache: internal pages evicted",
	"cache: internal pages split during eviction",
	"cache: leaf pages split during eviction",
	"cache: modified pages evicted",
	"cache: overflow pages read into cache",
	"cache: overflow values cached in memory",
	"cache: page split during eviction deepened the tree",
	"cache: page written requiring lookaside records",
	"cache: pages read into cache",
	"cache: pages read into cache requiring lookaside entries",
	"cache: pages written from cache",
	"cache: pages written requiring in-memory restoration",
	"cache: unmodified pages evicted",
	"compression: compressed pages read",
	"compression: compressed pages written",
	"compression: page written failed to compress",
	"compression: page written was too small to compress",
	"compression: raw compression call failed, additional data available",
	"compression: raw compression call failed, no additional data available",
	"compression: raw compression call succeeded",
	"cursor: bulk-loaded cursor-insert calls",
	"cursor: create calls",
	"cursor: cursor-insert key and value bytes inserted",
	"cursor: cursor-remove key bytes removed",
	"cursor: cursor-update value bytes updated",
	"cursor: insert calls",
	"cursor: next calls",
	"cursor: prev calls",
	"cursor: remove calls",
	"cursor: reset calls",
	"cursor: restarted searches",
	"cursor: search calls",
	"cursor: search near calls",
	"cursor: truncate calls",
	"cursor: update calls",
	"reconciliation: dictionary matches",
	"reconciliation: fast-path pages deleted",
	"reconciliation: internal page key bytes discarded using suffix compression",
	"reconciliation: internal page multi-block writes",
	"reconciliation: internal-page overflow keys",
	"reconciliation: leaf page key bytes discarded using prefix compression",
	"reconciliation: leaf page multi-block writes",
	"reconciliation: leaf-page overflow keys",
	"reconciliation: maximum blocks required for a page",
	"reconciliation: overflow values written",
	"reconciliation: page checksum matches",
	"reconciliation: page reconciliation calls",
	"reconciliation: page reconciliation calls for eviction",
	"reconciliation: pages deleted",
	"session: object compaction",
	"session: open cursor count",
	"transaction: update conflicts",
};

int
__wt_stat_dsrc_desc(WT_CURSOR_STAT *cst, int slot, const char **p)
{
	WT_UNUSED(cst);
	*p = __stats_dsrc_desc[slot];
	return (0);
}

void
__wt_stat_dsrc_init_single(WT_DSRC_STATS *stats)
{
	memset(stats, 0, sizeof(*stats));
}

void
__wt_stat_dsrc_init(WT_DATA_HANDLE *handle)
{
	int i;

	for (i = 0; i < WT_COUNTER_SLOTS; ++i) {
		handle->stats[i] = &handle->stat_array[i];
		__wt_stat_dsrc_init_single(handle->stats[i]);
	}
}

void
__wt_stat_dsrc_clear_single(WT_DSRC_STATS *stats)
{
	stats->bloom_false_positive = 0;
	stats->bloom_hit = 0;
	stats->bloom_miss = 0;
	stats->bloom_page_evict = 0;
	stats->bloom_page_read = 0;
	stats->bloom_count = 0;
	stats->lsm_chunk_count = 0;
	stats->lsm_generation_max = 0;
	stats->lsm_lookup_no_bloom = 0;
	stats->lsm_checkpoint_throttle = 0;
	stats->lsm_merge_throttle = 0;
	stats->bloom_size = 0;
	stats->block_extension = 0;
	stats->block_alloc = 0;
	stats->block_free = 0;
	stats->block_checkpoint_size = 0;
	stats->allocation_size = 0;
	stats->block_reuse_bytes = 0;
	stats->block_magic = 0;
	stats->block_major = 0;
	stats->block_size = 0;
	stats->block_minor = 0;
		/* not clearing btree_checkpoint_generation */
	stats->btree_column_fix = 0;
	stats->btree_column_internal = 0;
	stats->btree_column_rle = 0;
	stats->btree_column_deleted = 0;
	stats->btree_column_variable = 0;
	stats->btree_fixed_len = 0;
	stats->btree_maxintlkey = 0;
	stats->btree_maxintlpage = 0;
	stats->btree_maxleafkey = 0;
	stats->btree_maxleafpage = 0;
	stats->btree_maxleafvalue = 0;
	stats->btree_maximum_depth = 0;
	stats->btree_entries = 0;
	stats->btree_overflow = 0;
	stats->btree_compact_rewrite = 0;
	stats->btree_row_internal = 0;
	stats->btree_row_leaf = 0;
	stats->cache_bytes_read = 0;
	stats->cache_bytes_write = 0;
	stats->cache_eviction_checkpoint = 0;
	stats->cache_eviction_fail = 0;
	stats->cache_eviction_hazard = 0;
	stats->cache_inmem_splittable = 0;
	stats->cache_inmem_split = 0;
	stats->cache_eviction_internal = 0;
	stats->cache_eviction_split_internal = 0;
	stats->cache_eviction_split_leaf = 0;
	stats->cache_eviction_dirty = 0;
	stats->cache_read_overflow = 0;
	stats->cache_overflow_value = 0;
	stats->cache_eviction_deepen = 0;
	stats->cache_write_lookaside = 0;
	stats->cache_read = 0;
	stats->cache_read_lookaside = 0;
	stats->cache_write = 0;
	stats->cache_write_restore = 0;
	stats->cache_eviction_clean = 0;
	stats->compress_read = 0;
	stats->compress_write = 0;
	stats->compress_write_fail = 0;
	stats->compress_write_too_small = 0;
	stats->compress_raw_fail_temporary = 0;
	stats->compress_raw_fail = 0;
	stats->compress_raw_ok = 0;
	stats->cursor_insert_bulk = 0;
	stats->cursor_create = 0;
	stats->cursor_insert_bytes = 0;
	stats->cursor_remove_bytes = 0;
	stats->cursor_update_bytes = 0;
	stats->cursor_insert = 0;
	stats->cursor_next = 0;
	stats->cursor_prev = 0;
	stats->cursor_remove = 0;
	stats->cursor_reset = 0;
	stats->cursor_restart = 0;
	stats->cursor_search = 0;
	stats->cursor_search_near = 0;
	stats->cursor_truncate = 0;
	stats->cursor_update = 0;
	stats->rec_dictionary = 0;
	stats->rec_page_delete_fast = 0;
	stats->rec_suffix_compression = 0;
	stats->rec_multiblock_internal = 0;
	stats->rec_overflow_key_internal = 0;
	stats->rec_prefix_compression = 0;
	stats->rec_multiblock_leaf = 0;
	stats->rec_overflow_key_leaf = 0;
	stats->rec_multiblock_max = 0;
	stats->rec_overflow_value = 0;
	stats->rec_page_match = 0;
	stats->rec_pages = 0;
	stats->rec_pages_eviction = 0;
	stats->rec_page_delete = 0;
	stats->session_compact = 0;
		/* not clearing session_cursor_open */
	stats->txn_update_conflict = 0;
}

void
__wt_stat_dsrc_clear_all(WT_DSRC_STATS **stats)
{
	u_int i;

	for (i = 0; i < WT_COUNTER_SLOTS; ++i)
		__wt_stat_dsrc_clear_single(stats[i]);
}

void
__wt_stat_dsrc_aggregate_single(
    WT_DSRC_STATS *from, WT_DSRC_STATS *to)
{
	to->bloom_false_positive += from->bloom_false_positive;
	to->bloom_hit += from->bloom_hit;
	to->bloom_miss += from->bloom_miss;
	to->bloom_page_evict += from->bloom_page_evict;
	to->bloom_page_read += from->bloom_page_read;
	to->bloom_count += from->bloom_count;
	to->lsm_chunk_count += from->lsm_chunk_count;
	if (from->lsm_generation_max > to->lsm_generation_max)
		to->lsm_generation_max = from->lsm_generation_max;
	to->lsm_lookup_no_bloom += from->lsm_lookup_no_bloom;
	to->lsm_checkpoint_throttle += from->lsm_checkpoint_throttle;
	to->lsm_merge_throttle += from->lsm_merge_throttle;
	to->bloom_size += from->bloom_size;
	to->block_extension += from->block_extension;
	to->block_alloc += from->block_alloc;
	to->block_free += from->block_free;
	to->block_checkpoint_size += from->block_checkpoint_size;
	if (from->allocation_size > to->allocation_size)
		to->allocation_size = from->allocation_size;
	to->block_reuse_bytes += from->block_reuse_bytes;
	if (from->block_magic > to->block_magic)
		to->block_magic = from->block_magic;
	if (from->block_major > to->block_major)
		to->block_major = from->block_major;
	to->block_size += from->block_size;
	if (from->block_minor > to->block_minor)
		to->block_minor = from->block_minor;
	to->btree_checkpoint_generation += from->btree_checkpoint_generation;
	to->btree_column_fix += from->btree_column_fix;
	to->btree_column_internal += from->btree_column_internal;
	to->btree_column_rle += from->btree_column_rle;
	to->btree_column_deleted += from->btree_column_deleted;
	to->btree_column_variable += from->btree_column_variable;
	if (from->btree_fixed_len > to->btree_fixed_len)
		to->btree_fixed_len = from->btree_fixed_len;
	if (from->btree_maxintlkey > to->btree_maxintlkey)
		to->btree_maxintlkey = from->btree_maxintlkey;
	if (from->btree_maxintlpage > to->btree_maxintlpage)
		to->btree_maxintlpage = from->btree_maxintlpage;
	if (from->btree_maxleafkey > to->btree_maxleafkey)
		to->btree_maxleafkey = from->btree_maxleafkey;
	if (from->btree_maxleafpage > to->btree_maxleafpage)
		to->btree_maxleafpage = from->btree_maxleafpage;
	if (from->btree_maxleafvalue > to->btree_maxleafvalue)
		to->btree_maxleafvalue = from->btree_maxleafvalue;
	if (from->btree_maximum_depth > to->btree_maximum_depth)
		to->btree_maximum_depth = from->btree_maximum_depth;
	to->btree_entries += from->btree_entries;
	to->btree_overflow += from->btree_overflow;
	to->btree_compact_rewrite += from->btree_compact_rewrite;
	to->btree_row_internal += from->btree_row_internal;
	to->btree_row_leaf += from->btree_row_leaf;
	to->cache_bytes_read += from->cache_bytes_read;
	to->cache_bytes_write += from->cache_bytes_write;
	to->cache_eviction_checkpoint += from->cache_eviction_checkpoint;
	to->cache_eviction_fail += from->cache_eviction_fail;
	to->cache_eviction_hazard += from->cache_eviction_hazard;
	to->cache_inmem_splittable += from->cache_inmem_splittable;
	to->cache_inmem_split += from->cache_inmem_split;
	to->cache_eviction_internal += from->cache_eviction_internal;
	to->cache_eviction_split_internal +=
	    from->cache_eviction_split_internal;
	to->cache_eviction_split_leaf += from->cache_eviction_split_leaf;
	to->cache_eviction_dirty += from->cache_eviction_dirty;
	to->cache_read_overflow += from->cache_read_overflow;
	to->cache_overflow_value += from->cache_overflow_value;
	to->cache_eviction_deepen += from->cache_eviction_deepen;
	to->cache_write_lookaside += from->cache_write_lookaside;
	to->cache_read += from->cache_read;
	to->cache_read_lookaside += from->cache_read_lookaside;
	to->cache_write += from->cache_write;
	to->cache_write_restore += from->cache_write_restore;
	to->cache_eviction_clean += from->cache_eviction_clean;
	to->compress_read += from->compress_read;
	to->compress_write += from->compress_write;
	to->compress_write_fail += from->compress_write_fail;
	to->compress_write_too_small += from->compress_write_too_small;
	to->compress_raw_fail_temporary += from->compress_raw_fail_temporary;
	to->compress_raw_fail += from->compress_raw_fail;
	to->compress_raw_ok += from->compress_raw_ok;
	to->cursor_insert_bulk += from->cursor_insert_bulk;
	to->cursor_create += from->cursor_create;
	to->cursor_insert_bytes += from->cursor_insert_bytes;
	to->cursor_remove_bytes += from->cursor_remove_bytes;
	to->cursor_update_bytes += from->cursor_update_bytes;
	to->cursor_insert += from->cursor_insert;
	to->cursor_next += from->cursor_next;
	to->cursor_prev += from->cursor_prev;
	to->cursor_remove += from->cursor_remove;
	to->cursor_reset += from->cursor_reset;
	to->cursor_restart += from->cursor_restart;
	to->cursor_search += from->cursor_search;
	to->cursor_search_near += from->cursor_search_near;
	to->cursor_truncate += from->cursor_truncate;
	to->cursor_update += from->cursor_update;
	to->rec_dictionary += from->rec_dictionary;
	to->rec_page_delete_fast += from->rec_page_delete_fast;
	to->rec_suffix_compression += from->rec_suffix_compression;
	to->rec_multiblock_internal += from->rec_multiblock_internal;
	to->rec_overflow_key_internal += from->rec_overflow_key_internal;
	to->rec_prefix_compression += from->rec_prefix_compression;
	to->rec_multiblock_leaf += from->rec_multiblock_leaf;
	to->rec_overflow_key_leaf += from->rec_overflow_key_leaf;
	if (from->rec_multiblock_max > to->rec_multiblock_max)
		to->rec_multiblock_max = from->rec_multiblock_max;
	to->rec_overflow_value += from->rec_overflow_value;
	to->rec_page_match += from->rec_page_match;
	to->rec_pages += from->rec_pages;
	to->rec_pages_eviction += from->rec_pages_eviction;
	to->rec_page_delete += from->rec_page_delete;
	to->session_compact += from->session_compact;
	to->session_cursor_open += from->session_cursor_open;
	to->txn_update_conflict += from->txn_update_conflict;
}

void
__wt_stat_dsrc_aggregate(
    WT_DSRC_STATS **from, WT_DSRC_STATS *to)
{
	int64_t v;

	to->bloom_false_positive += WT_STAT_READ(from, bloom_false_positive);
	to->bloom_hit += WT_STAT_READ(from, bloom_hit);
	to->bloom_miss += WT_STAT_READ(from, bloom_miss);
	to->bloom_page_evict += WT_STAT_READ(from, bloom_page_evict);
	to->bloom_page_read += WT_STAT_READ(from, bloom_page_read);
	to->bloom_count += WT_STAT_READ(from, bloom_count);
	to->lsm_chunk_count += WT_STAT_READ(from, lsm_chunk_count);
	if ((v = WT_STAT_READ(from, lsm_generation_max)) >
	    to->lsm_generation_max)
		to->lsm_generation_max = v;
	to->lsm_lookup_no_bloom += WT_STAT_READ(from, lsm_lookup_no_bloom);
	to->lsm_checkpoint_throttle +=
	    WT_STAT_READ(from, lsm_checkpoint_throttle);
	to->lsm_merge_throttle += WT_STAT_READ(from, lsm_merge_throttle);
	to->bloom_size += WT_STAT_READ(from, bloom_size);
	to->block_extension += WT_STAT_READ(from, block_extension);
	to->block_alloc += WT_STAT_READ(from, block_alloc);
	to->block_free += WT_STAT_READ(from, block_free);
	to->block_checkpoint_size +=
	    WT_STAT_READ(from, block_checkpoint_size);
	if ((v = WT_STAT_READ(from, allocation_size)) > to->allocation_size)
		to->allocation_size = v;
	to->block_reuse_bytes += WT_STAT_READ(from, block_reuse_bytes);
	if ((v = WT_STAT_READ(from, block_magic)) > to->block_magic)
		to->block_magic = v;
	if ((v = WT_STAT_READ(from, block_major)) > to->block_major)
		to->block_major = v;
	to->block_size += WT_STAT_READ(from, block_size);
	if ((v = WT_STAT_READ(from, block_minor)) > to->block_minor)
		to->block_minor = v;
	to->btree_checkpoint_generation +=
	    WT_STAT_READ(from, btree_checkpoint_generation);
	to->btree_column_fix += WT_STAT_READ(from, btree_column_fix);
	to->btree_column_internal +=
	    WT_STAT_READ(from, btree_column_internal);
	to->btree_column_rle += WT_STAT_READ(from, btree_column_rle);
	to->btree_column_deleted += WT_STAT_READ(from, btree_column_deleted);
	to->btree_column_variable +=
	    WT_STAT_READ(from, btree_column_variable);
	if ((v = WT_STAT_READ(from, btree_fixed_len)) > to->btree_fixed_len)
		to->btree_fixed_len = v;
	if ((v = WT_STAT_READ(from, btree_maxintlkey)) > to->btree_maxintlkey)
		to->btree_maxintlkey = v;
	if ((v = WT_STAT_READ(from, btree_maxintlpage)) >
	    to->btree_maxintlpage)
		to->btree_maxintlpage = v;
	if ((v = WT_STAT_READ(from, btree_maxleafkey)) > to->btree_maxleafkey)
		to->btree_maxleafkey = v;
	if ((v = WT_STAT_READ(from, btree_maxleafpage)) >
	    to->btree_maxleafpage)
		to->btree_maxleafpage = v;
	if ((v = WT_STAT_READ(from, btree_maxleafvalue)) >
	    to->btree_maxleafvalue)
		to->btree_maxleafvalue = v;
	if ((v = WT_STAT_READ(from, btree_maximum_depth)) >
	    to->btree_maximum_depth)
		to->btree_maximum_depth = v;
	to->btree_entries += WT_STAT_READ(from, btree_entries);
	to->btree_overflow += WT_STAT_READ(from, btree_overflow);
	to->btree_compact_rewrite +=
	    WT_STAT_READ(from, btree_compact_rewrite);
	to->btree_row_internal += WT_STAT_READ(from, btree_row_internal);
	to->btree_row_leaf += WT_STAT_READ(from, btree_row_leaf);
	to->cache_bytes_read += WT_STAT_READ(from, cache_bytes_read);
	to->cache_bytes_write += WT_STAT_READ(from, cache_bytes_write);
	to->cache_eviction_checkpoint +=
	    WT_STAT_READ(from, cache_eviction_checkpoint);
	to->cache_eviction_fail += WT_STAT_READ(from, cache_eviction_fail);
	to->cache_eviction_hazard +=
	    WT_STAT_READ(from, cache_eviction_hazard);
	to->cache_inmem_splittable +=
	    WT_STAT_READ(from, cache_inmem_splittable);
	to->cache_inmem_split += WT_STAT_READ(from, cache_inmem_split);
	to->cache_eviction_internal +=
	    WT_STAT_READ(from, cache_eviction_internal);
	to->cache_eviction_split_internal +=
	    WT_STAT_READ(from, cache_eviction_split_internal);
	to->cache_eviction_split_leaf +=
	    WT_STAT_READ(from, cache_eviction_split_leaf);
	to->cache_eviction_dirty += WT_STAT_READ(from, cache_eviction_dirty);
	to->cache_read_overflow += WT_STAT_READ(from, cache_read_overflow);
	to->cache_overflow_value += WT_STAT_READ(from, cache_overflow_value);
	to->cache_eviction_deepen +=
	    WT_STAT_READ(from, cache_eviction_deepen);
	to->cache_write_lookaside +=
	    WT_STAT_READ(from, cache_write_lookaside);
	to->cache_read += WT_STAT_READ(from, cache_read);
	to->cache_read_lookaside += WT_STAT_READ(from, cache_read_lookaside);
	to->cache_write += WT_STAT_READ(from, cache_write);
	to->cache_write_restore += WT_STAT_READ(from, cache_write_restore);
	to->cache_eviction_clean += WT_STAT_READ(from, cache_eviction_clean);
	to->compress_read += WT_STAT_READ(from, compress_read);
	to->compress_write += WT_STAT_READ(from, compress_write);
	to->compress_write_fail += WT_STAT_READ(from, compress_write_fail);
	to->compress_write_too_small +=
	    WT_STAT_READ(from, compress_write_too_small);
	to->compress_raw_fail_temporary +=
	    WT_STAT_READ(from, compress_raw_fail_temporary);
	to->compress_raw_fail += WT_STAT_READ(from, compress_raw_fail);
	to->compress_raw_ok += WT_STAT_READ(from, compress_raw_ok);
	to->cursor_insert_bulk += WT_STAT_READ(from, cursor_insert_bulk);
	to->cursor_create += WT_STAT_READ(from, cursor_create);
	to->cursor_insert_bytes += WT_STAT_READ(from, cursor_insert_bytes);
	to->cursor_remove_bytes += WT_STAT_READ(from, cursor_remove_bytes);
	to->cursor_update_bytes += WT_STAT_READ(from, cursor_update_bytes);
	to->cursor_insert += WT_STAT_READ(from, cursor_insert);
	to->cursor_next += WT_STAT_READ(from, cursor_next);
	to->cursor_prev += WT_STAT_READ(from, cursor_prev);
	to->cursor_remove += WT_STAT_READ(from, cursor_remove);
	to->cursor_reset += WT_STAT_READ(from, cursor_reset);
	to->cursor_restart += WT_STAT_READ(from, cursor_restart);
	to->cursor_search += WT_STAT_READ(from, cursor_search);
	to->cursor_search_near += WT_STAT_READ(from, cursor_search_near);
	to->cursor_truncate += WT_STAT_READ(from, cursor_truncate);
	to->cursor_update += WT_STAT_READ(from, cursor_update);
	to->rec_dictionary += WT_STAT_READ(from, rec_dictionary);
	to->rec_page_delete_fast += WT_STAT_READ(from, rec_page_delete_fast);
	to->rec_suffix_compression +=
	    WT_STAT_READ(from, rec_suffix_compression);
	to->rec_multiblock_internal +=
	    WT_STAT_READ(from, rec_multiblock_internal);
	to->rec_overflow_key_internal +=
	    WT_STAT_READ(from, rec_overflow_key_internal);
	to->rec_prefix_compression +=
	    WT_STAT_READ(from, rec_prefix_compression);
	to->rec_multiblock_leaf += WT_STAT_READ(from, rec_multiblock_leaf);
	to->rec_overflow_key_leaf +=
	    WT_STAT_READ(from, rec_overflow_key_leaf);
	if ((v = WT_STAT_READ(from, rec_multiblock_max)) >
	    to->rec_multiblock_max)
		to->rec_multiblock_max = v;
	to->rec_overflow_value += WT_STAT_READ(from, rec_overflow_value);
	to->rec_page_match += WT_STAT_READ(from, rec_page_match);
	to->rec_pages += WT_STAT_READ(from, rec_pages);
	to->rec_pages_eviction += WT_STAT_READ(from, rec_pages_eviction);
	to->rec_page_delete += WT_STAT_READ(from, rec_page_delete);
	to->session_compact += WT_STAT_READ(from, session_compact);
	to->session_cursor_open += WT_STAT_READ(from, session_cursor_open);
	to->txn_update_conflict += WT_STAT_READ(from, txn_update_conflict);
}

static const char * const __stats_connection_desc[] = {
	"LSM: application work units currently queued",
	"LSM: merge work units currently queued",
	"LSM: rows merged in an LSM tree",
	"LSM: sleep for LSM checkpoint throttle",
	"LSM: sleep for LSM merge throttle",
	"LSM: switch work units currently queued",
	"LSM: tree maintenance operations discarded",
	"LSM: tree maintenance operations executed",
	"LSM: tree maintenance operations scheduled",
	"LSM: tree queue hit maximum",
	"async: current work queue length",
	"async: maximum work queue length",
	"async: number of allocation state races",
	"async: number of flush calls",
	"async: number of operation slots viewed for allocation",
	"async: number of times operation allocation failed",
	"async: number of times worker found no work",
	"async: total allocations",
	"async: total compact calls",
	"async: total insert calls",
	"async: total remove calls",
	"async: total search calls",
	"async: total update calls",
	"block-manager: blocks pre-loaded",
	"block-manager: blocks read",
	"block-manager: blocks written",
	"block-manager: bytes read",
	"block-manager: bytes written",
	"block-manager: mapped blocks read",
	"block-manager: mapped bytes read",
	"cache: bytes currently in the cache",
	"cache: bytes read into cache",
	"cache: bytes written from cache",
<<<<<<< HEAD
	"cache: eviction currently operating in aggressive mode",
	"cache: pages evicted by application threads",
=======
>>>>>>> 22ef6d3d
	"cache: checkpoint blocked page eviction",
	"cache: eviction server candidate queue empty when topping up",
	"cache: eviction server candidate queue not empty when topping up",
	"cache: eviction server evicting pages",
	"cache: eviction server populating queue, but not evicting pages",
	"cache: eviction server unable to reach eviction goal",
	"cache: eviction worker thread evicting pages",
	"cache: failed eviction of pages that exceeded the in-memory maximum",
	"cache: hazard pointer blocked page eviction",
	"cache: in-memory page passed criteria to be split",
	"cache: in-memory page splits",
	"cache: internal pages evicted",
	"cache: internal pages split during eviction",
	"cache: leaf pages split during eviction",
	"cache: lookaside table insert calls",
	"cache: lookaside table remove calls",
	"cache: maximum bytes configured",
	"cache: maximum page size at eviction",
	"cache: modified pages evicted",
	"cache: page split during eviction deepened the tree",
	"cache: page written requiring lookaside records",
	"cache: pages currently held in the cache",
	"cache: pages evicted because they exceeded the in-memory maximum",
	"cache: pages evicted because they had chains of deleted items",
	"cache: pages evicted by application threads",
	"cache: pages read into cache",
	"cache: pages read into cache requiring lookaside entries",
	"cache: pages selected for eviction unable to be evicted",
	"cache: pages walked for eviction",
	"cache: pages written from cache",
	"cache: pages written requiring in-memory restoration",
	"cache: percentage overhead",
	"cache: tracked bytes belonging to internal pages in the cache",
	"cache: tracked bytes belonging to leaf pages in the cache",
	"cache: tracked bytes belonging to overflow pages in the cache",
	"cache: tracked dirty bytes in the cache",
	"cache: tracked dirty pages in the cache",
	"cache: unmodified pages evicted",
	"connection: files currently open",
	"connection: memory allocations",
	"connection: memory frees",
	"connection: memory re-allocations",
	"connection: pthread mutex condition wait calls",
	"connection: pthread mutex shared lock read-lock calls",
	"connection: pthread mutex shared lock write-lock calls",
	"connection: total read I/Os",
	"connection: total write I/Os",
	"cursor: cursor create calls",
	"cursor: cursor insert calls",
	"cursor: cursor next calls",
	"cursor: cursor prev calls",
	"cursor: cursor remove calls",
	"cursor: cursor reset calls",
	"cursor: cursor restarted searches",
	"cursor: cursor search calls",
	"cursor: cursor search near calls",
	"cursor: cursor update calls",
	"cursor: truncate calls",
	"data-handle: connection data handles currently active",
	"data-handle: connection sweep candidate became referenced",
	"data-handle: connection sweep dhandles closed",
	"data-handle: connection sweep dhandles removed from hash list",
	"data-handle: connection sweep time-of-death sets",
	"data-handle: connection sweeps",
	"data-handle: session dhandles swept",
	"data-handle: session sweep attempts",
	"log: busy returns attempting to switch slots",
	"log: consolidated slot closures",
	"log: consolidated slot join races",
	"log: consolidated slot join transitions",
	"log: consolidated slot joins",
	"log: consolidated slot unbuffered writes",
	"log: log bytes of payload data",
	"log: log bytes written",
	"log: log files manually zero-filled",
	"log: log flush operations",
	"log: log records compressed",
	"log: log records not compressed",
	"log: log records too small to compress",
	"log: log release advances write LSN",
	"log: log scan operations",
	"log: log scan records requiring two reads",
	"log: log server thread advances write LSN",
	"log: log sync operations",
	"log: log sync_dir operations",
	"log: log write operations",
	"log: logging bytes consolidated",
	"log: maximum log file size",
	"log: number of pre-allocated log files to create",
	"log: pre-allocated log files not ready and missed",
	"log: pre-allocated log files prepared",
	"log: pre-allocated log files used",
	"log: records processed by log scan",
	"log: total in-memory size of compressed records",
	"log: total log buffer size",
	"log: total size of compressed records",
	"log: written slots coalesced",
	"log: yields waiting for previous log file close",
	"reconciliation: fast-path pages deleted",
	"reconciliation: page reconciliation calls",
	"reconciliation: page reconciliation calls for eviction",
	"reconciliation: pages deleted",
	"reconciliation: split bytes currently awaiting free",
	"reconciliation: split objects currently awaiting free",
	"session: open cursor count",
	"session: open session count",
	"thread-yield: page acquire busy blocked",
	"thread-yield: page acquire eviction blocked",
	"thread-yield: page acquire locked blocked",
	"thread-yield: page acquire read blocked",
	"thread-yield: page acquire time sleeping (usecs)",
	"transaction: number of named snapshots created",
	"transaction: number of named snapshots dropped",
	"transaction: transaction begins",
	"transaction: transaction checkpoint currently running",
	"transaction: transaction checkpoint generation",
	"transaction: transaction checkpoint max time (msecs)",
	"transaction: transaction checkpoint min time (msecs)",
	"transaction: transaction checkpoint most recent time (msecs)",
	"transaction: transaction checkpoint total time (msecs)",
	"transaction: transaction checkpoints",
	"transaction: transaction failures due to cache overflow",
	"transaction: transaction range of IDs currently pinned",
	"transaction: transaction range of IDs currently pinned by a checkpoint",
	"transaction: transaction range of IDs currently pinned by named snapshots",
	"transaction: transaction sync calls",
	"transaction: transactions committed",
	"transaction: transactions rolled back",
};

int
__wt_stat_connection_desc(WT_CURSOR_STAT *cst, int slot, const char **p)
{
	WT_UNUSED(cst);
	*p = __stats_connection_desc[slot];
	return (0);
}

void
__wt_stat_connection_init_single(WT_CONNECTION_STATS *stats)
{
	memset(stats, 0, sizeof(*stats));
}

void
__wt_stat_connection_init(WT_CONNECTION_IMPL *handle)
{
	int i;

	for (i = 0; i < WT_COUNTER_SLOTS; ++i) {
		handle->stats[i] = &handle->stat_array[i];
		__wt_stat_connection_init_single(handle->stats[i]);
	}
}

void
__wt_stat_connection_clear_single(WT_CONNECTION_STATS *stats)
{
		/* not clearing lsm_work_queue_app */
		/* not clearing lsm_work_queue_manager */
	stats->lsm_rows_merged = 0;
	stats->lsm_checkpoint_throttle = 0;
	stats->lsm_merge_throttle = 0;
		/* not clearing lsm_work_queue_switch */
	stats->lsm_work_units_discarded = 0;
	stats->lsm_work_units_done = 0;
	stats->lsm_work_units_created = 0;
	stats->lsm_work_queue_max = 0;
	stats->async_cur_queue = 0;
		/* not clearing async_max_queue */
	stats->async_alloc_race = 0;
	stats->async_flush = 0;
	stats->async_alloc_view = 0;
	stats->async_full = 0;
	stats->async_nowork = 0;
	stats->async_op_alloc = 0;
	stats->async_op_compact = 0;
	stats->async_op_insert = 0;
	stats->async_op_remove = 0;
	stats->async_op_search = 0;
	stats->async_op_update = 0;
	stats->block_preload = 0;
	stats->block_read = 0;
	stats->block_write = 0;
	stats->block_byte_read = 0;
	stats->block_byte_write = 0;
	stats->block_map_read = 0;
	stats->block_byte_map_read = 0;
		/* not clearing cache_bytes_inuse */
	stats->cache_bytes_read = 0;
	stats->cache_bytes_write = 0;
	stats->cache_eviction_checkpoint = 0;
		/* not clearing cache_eviction_aggressive_set */
	stats->cache_eviction_queue_empty = 0;
	stats->cache_eviction_queue_not_empty = 0;
	stats->cache_eviction_server_evicting = 0;
	stats->cache_eviction_server_not_evicting = 0;
	stats->cache_eviction_slow = 0;
	stats->cache_eviction_worker_evicting = 0;
	stats->cache_eviction_force_fail = 0;
	stats->cache_eviction_hazard = 0;
	stats->cache_inmem_splittable = 0;
	stats->cache_inmem_split = 0;
	stats->cache_eviction_internal = 0;
	stats->cache_eviction_split_internal = 0;
	stats->cache_eviction_split_leaf = 0;
	stats->cache_lookaside_insert = 0;
	stats->cache_lookaside_remove = 0;
		/* not clearing cache_bytes_max */
		/* not clearing cache_eviction_maximum_page_size */
	stats->cache_eviction_dirty = 0;
	stats->cache_eviction_deepen = 0;
	stats->cache_write_lookaside = 0;
		/* not clearing cache_pages_inuse */
	stats->cache_eviction_force = 0;
	stats->cache_eviction_force_delete = 0;
	stats->cache_eviction_app = 0;
	stats->cache_read = 0;
	stats->cache_read_lookaside = 0;
	stats->cache_eviction_fail = 0;
	stats->cache_eviction_walk = 0;
	stats->cache_write = 0;
	stats->cache_write_restore = 0;
		/* not clearing cache_overhead */
		/* not clearing cache_bytes_internal */
		/* not clearing cache_bytes_leaf */
		/* not clearing cache_bytes_overflow */
		/* not clearing cache_bytes_dirty */
		/* not clearing cache_pages_dirty */
	stats->cache_eviction_clean = 0;
		/* not clearing file_open */
	stats->memory_allocation = 0;
	stats->memory_free = 0;
	stats->memory_grow = 0;
	stats->cond_wait = 0;
	stats->rwlock_read = 0;
	stats->rwlock_write = 0;
	stats->read_io = 0;
	stats->write_io = 0;
	stats->cursor_create = 0;
	stats->cursor_insert = 0;
	stats->cursor_next = 0;
	stats->cursor_prev = 0;
	stats->cursor_remove = 0;
	stats->cursor_reset = 0;
	stats->cursor_restart = 0;
	stats->cursor_search = 0;
	stats->cursor_search_near = 0;
	stats->cursor_update = 0;
	stats->cursor_truncate = 0;
		/* not clearing dh_conn_handle_count */
	stats->dh_sweep_ref = 0;
	stats->dh_sweep_close = 0;
	stats->dh_sweep_remove = 0;
	stats->dh_sweep_tod = 0;
	stats->dh_sweeps = 0;
	stats->dh_session_handles = 0;
	stats->dh_session_sweeps = 0;
	stats->log_slot_switch_busy = 0;
	stats->log_slot_closes = 0;
	stats->log_slot_races = 0;
	stats->log_slot_transitions = 0;
	stats->log_slot_joins = 0;
	stats->log_slot_unbuffered = 0;
	stats->log_bytes_payload = 0;
	stats->log_bytes_written = 0;
	stats->log_zero_fills = 0;
	stats->log_flush = 0;
	stats->log_compress_writes = 0;
	stats->log_compress_write_fails = 0;
	stats->log_compress_small = 0;
	stats->log_release_write_lsn = 0;
	stats->log_scans = 0;
	stats->log_scan_rereads = 0;
	stats->log_write_lsn = 0;
	stats->log_sync = 0;
	stats->log_sync_dir = 0;
	stats->log_writes = 0;
	stats->log_slot_consolidated = 0;
		/* not clearing log_max_filesize */
		/* not clearing log_prealloc_max */
	stats->log_prealloc_missed = 0;
	stats->log_prealloc_files = 0;
	stats->log_prealloc_used = 0;
	stats->log_scan_records = 0;
	stats->log_compress_mem = 0;
		/* not clearing log_buffer_size */
	stats->log_compress_len = 0;
	stats->log_slot_coalesced = 0;
	stats->log_close_yields = 0;
	stats->rec_page_delete_fast = 0;
	stats->rec_pages = 0;
	stats->rec_pages_eviction = 0;
	stats->rec_page_delete = 0;
		/* not clearing rec_split_stashed_bytes */
		/* not clearing rec_split_stashed_objects */
		/* not clearing session_cursor_open */
		/* not clearing session_open */
	stats->page_busy_blocked = 0;
	stats->page_forcible_evict_blocked = 0;
	stats->page_locked_blocked = 0;
	stats->page_read_blocked = 0;
	stats->page_sleep = 0;
	stats->txn_snapshots_created = 0;
	stats->txn_snapshots_dropped = 0;
	stats->txn_begin = 0;
		/* not clearing txn_checkpoint_running */
		/* not clearing txn_checkpoint_generation */
		/* not clearing txn_checkpoint_time_max */
		/* not clearing txn_checkpoint_time_min */
		/* not clearing txn_checkpoint_time_recent */
		/* not clearing txn_checkpoint_time_total */
	stats->txn_checkpoint = 0;
	stats->txn_fail_cache = 0;
		/* not clearing txn_pinned_range */
		/* not clearing txn_pinned_checkpoint_range */
		/* not clearing txn_pinned_snapshot_range */
	stats->txn_sync = 0;
	stats->txn_commit = 0;
	stats->txn_rollback = 0;
}

void
__wt_stat_connection_clear_all(WT_CONNECTION_STATS **stats)
{
	u_int i;

	for (i = 0; i < WT_COUNTER_SLOTS; ++i)
		__wt_stat_connection_clear_single(stats[i]);
}

void
__wt_stat_connection_aggregate(
    WT_CONNECTION_STATS **from, WT_CONNECTION_STATS *to)
{
	to->lsm_work_queue_app += WT_STAT_READ(from, lsm_work_queue_app);
	to->lsm_work_queue_manager +=
	    WT_STAT_READ(from, lsm_work_queue_manager);
	to->lsm_rows_merged += WT_STAT_READ(from, lsm_rows_merged);
	to->lsm_checkpoint_throttle +=
	    WT_STAT_READ(from, lsm_checkpoint_throttle);
	to->lsm_merge_throttle += WT_STAT_READ(from, lsm_merge_throttle);
	to->lsm_work_queue_switch +=
	    WT_STAT_READ(from, lsm_work_queue_switch);
	to->lsm_work_units_discarded +=
	    WT_STAT_READ(from, lsm_work_units_discarded);
	to->lsm_work_units_done += WT_STAT_READ(from, lsm_work_units_done);
	to->lsm_work_units_created +=
	    WT_STAT_READ(from, lsm_work_units_created);
	to->lsm_work_queue_max += WT_STAT_READ(from, lsm_work_queue_max);
	to->async_cur_queue += WT_STAT_READ(from, async_cur_queue);
	to->async_max_queue += WT_STAT_READ(from, async_max_queue);
	to->async_alloc_race += WT_STAT_READ(from, async_alloc_race);
	to->async_flush += WT_STAT_READ(from, async_flush);
	to->async_alloc_view += WT_STAT_READ(from, async_alloc_view);
	to->async_full += WT_STAT_READ(from, async_full);
	to->async_nowork += WT_STAT_READ(from, async_nowork);
	to->async_op_alloc += WT_STAT_READ(from, async_op_alloc);
	to->async_op_compact += WT_STAT_READ(from, async_op_compact);
	to->async_op_insert += WT_STAT_READ(from, async_op_insert);
	to->async_op_remove += WT_STAT_READ(from, async_op_remove);
	to->async_op_search += WT_STAT_READ(from, async_op_search);
	to->async_op_update += WT_STAT_READ(from, async_op_update);
	to->block_preload += WT_STAT_READ(from, block_preload);
	to->block_read += WT_STAT_READ(from, block_read);
	to->block_write += WT_STAT_READ(from, block_write);
	to->block_byte_read += WT_STAT_READ(from, block_byte_read);
	to->block_byte_write += WT_STAT_READ(from, block_byte_write);
	to->block_map_read += WT_STAT_READ(from, block_map_read);
	to->block_byte_map_read += WT_STAT_READ(from, block_byte_map_read);
	to->cache_bytes_inuse += WT_STAT_READ(from, cache_bytes_inuse);
	to->cache_bytes_read += WT_STAT_READ(from, cache_bytes_read);
	to->cache_bytes_write += WT_STAT_READ(from, cache_bytes_write);
	to->cache_eviction_checkpoint +=
	    WT_STAT_READ(from, cache_eviction_checkpoint);
	to->cache_eviction_aggressive_set +=
	    WT_STAT_READ(from, cache_eviction_aggressive_set);
	to->cache_eviction_queue_empty +=
	    WT_STAT_READ(from, cache_eviction_queue_empty);
	to->cache_eviction_queue_not_empty +=
	    WT_STAT_READ(from, cache_eviction_queue_not_empty);
	to->cache_eviction_server_evicting +=
	    WT_STAT_READ(from, cache_eviction_server_evicting);
	to->cache_eviction_server_not_evicting +=
	    WT_STAT_READ(from, cache_eviction_server_not_evicting);
	to->cache_eviction_slow += WT_STAT_READ(from, cache_eviction_slow);
	to->cache_eviction_worker_evicting +=
	    WT_STAT_READ(from, cache_eviction_worker_evicting);
	to->cache_eviction_force_fail +=
	    WT_STAT_READ(from, cache_eviction_force_fail);
	to->cache_eviction_hazard +=
	    WT_STAT_READ(from, cache_eviction_hazard);
	to->cache_inmem_splittable +=
	    WT_STAT_READ(from, cache_inmem_splittable);
	to->cache_inmem_split += WT_STAT_READ(from, cache_inmem_split);
	to->cache_eviction_internal +=
	    WT_STAT_READ(from, cache_eviction_internal);
	to->cache_eviction_split_internal +=
	    WT_STAT_READ(from, cache_eviction_split_internal);
	to->cache_eviction_split_leaf +=
	    WT_STAT_READ(from, cache_eviction_split_leaf);
	to->cache_lookaside_insert +=
	    WT_STAT_READ(from, cache_lookaside_insert);
	to->cache_lookaside_remove +=
	    WT_STAT_READ(from, cache_lookaside_remove);
	to->cache_bytes_max += WT_STAT_READ(from, cache_bytes_max);
	to->cache_eviction_maximum_page_size +=
	    WT_STAT_READ(from, cache_eviction_maximum_page_size);
	to->cache_eviction_dirty += WT_STAT_READ(from, cache_eviction_dirty);
	to->cache_eviction_deepen +=
	    WT_STAT_READ(from, cache_eviction_deepen);
	to->cache_write_lookaside +=
	    WT_STAT_READ(from, cache_write_lookaside);
	to->cache_pages_inuse += WT_STAT_READ(from, cache_pages_inuse);
	to->cache_eviction_force += WT_STAT_READ(from, cache_eviction_force);
	to->cache_eviction_force_delete +=
	    WT_STAT_READ(from, cache_eviction_force_delete);
	to->cache_eviction_app += WT_STAT_READ(from, cache_eviction_app);
	to->cache_read += WT_STAT_READ(from, cache_read);
	to->cache_read_lookaside += WT_STAT_READ(from, cache_read_lookaside);
	to->cache_eviction_fail += WT_STAT_READ(from, cache_eviction_fail);
	to->cache_eviction_walk += WT_STAT_READ(from, cache_eviction_walk);
	to->cache_write += WT_STAT_READ(from, cache_write);
	to->cache_write_restore += WT_STAT_READ(from, cache_write_restore);
	to->cache_overhead += WT_STAT_READ(from, cache_overhead);
	to->cache_bytes_internal += WT_STAT_READ(from, cache_bytes_internal);
	to->cache_bytes_leaf += WT_STAT_READ(from, cache_bytes_leaf);
	to->cache_bytes_overflow += WT_STAT_READ(from, cache_bytes_overflow);
	to->cache_bytes_dirty += WT_STAT_READ(from, cache_bytes_dirty);
	to->cache_pages_dirty += WT_STAT_READ(from, cache_pages_dirty);
	to->cache_eviction_clean += WT_STAT_READ(from, cache_eviction_clean);
	to->file_open += WT_STAT_READ(from, file_open);
	to->memory_allocation += WT_STAT_READ(from, memory_allocation);
	to->memory_free += WT_STAT_READ(from, memory_free);
	to->memory_grow += WT_STAT_READ(from, memory_grow);
	to->cond_wait += WT_STAT_READ(from, cond_wait);
	to->rwlock_read += WT_STAT_READ(from, rwlock_read);
	to->rwlock_write += WT_STAT_READ(from, rwlock_write);
	to->read_io += WT_STAT_READ(from, read_io);
	to->write_io += WT_STAT_READ(from, write_io);
	to->cursor_create += WT_STAT_READ(from, cursor_create);
	to->cursor_insert += WT_STAT_READ(from, cursor_insert);
	to->cursor_next += WT_STAT_READ(from, cursor_next);
	to->cursor_prev += WT_STAT_READ(from, cursor_prev);
	to->cursor_remove += WT_STAT_READ(from, cursor_remove);
	to->cursor_reset += WT_STAT_READ(from, cursor_reset);
	to->cursor_restart += WT_STAT_READ(from, cursor_restart);
	to->cursor_search += WT_STAT_READ(from, cursor_search);
	to->cursor_search_near += WT_STAT_READ(from, cursor_search_near);
	to->cursor_update += WT_STAT_READ(from, cursor_update);
	to->cursor_truncate += WT_STAT_READ(from, cursor_truncate);
	to->dh_conn_handle_count += WT_STAT_READ(from, dh_conn_handle_count);
	to->dh_sweep_ref += WT_STAT_READ(from, dh_sweep_ref);
	to->dh_sweep_close += WT_STAT_READ(from, dh_sweep_close);
	to->dh_sweep_remove += WT_STAT_READ(from, dh_sweep_remove);
	to->dh_sweep_tod += WT_STAT_READ(from, dh_sweep_tod);
	to->dh_sweeps += WT_STAT_READ(from, dh_sweeps);
	to->dh_session_handles += WT_STAT_READ(from, dh_session_handles);
	to->dh_session_sweeps += WT_STAT_READ(from, dh_session_sweeps);
	to->log_slot_switch_busy += WT_STAT_READ(from, log_slot_switch_busy);
	to->log_slot_closes += WT_STAT_READ(from, log_slot_closes);
	to->log_slot_races += WT_STAT_READ(from, log_slot_races);
	to->log_slot_transitions += WT_STAT_READ(from, log_slot_transitions);
	to->log_slot_joins += WT_STAT_READ(from, log_slot_joins);
	to->log_slot_unbuffered += WT_STAT_READ(from, log_slot_unbuffered);
	to->log_bytes_payload += WT_STAT_READ(from, log_bytes_payload);
	to->log_bytes_written += WT_STAT_READ(from, log_bytes_written);
	to->log_zero_fills += WT_STAT_READ(from, log_zero_fills);
	to->log_flush += WT_STAT_READ(from, log_flush);
	to->log_compress_writes += WT_STAT_READ(from, log_compress_writes);
	to->log_compress_write_fails +=
	    WT_STAT_READ(from, log_compress_write_fails);
	to->log_compress_small += WT_STAT_READ(from, log_compress_small);
	to->log_release_write_lsn +=
	    WT_STAT_READ(from, log_release_write_lsn);
	to->log_scans += WT_STAT_READ(from, log_scans);
	to->log_scan_rereads += WT_STAT_READ(from, log_scan_rereads);
	to->log_write_lsn += WT_STAT_READ(from, log_write_lsn);
	to->log_sync += WT_STAT_READ(from, log_sync);
	to->log_sync_dir += WT_STAT_READ(from, log_sync_dir);
	to->log_writes += WT_STAT_READ(from, log_writes);
	to->log_slot_consolidated +=
	    WT_STAT_READ(from, log_slot_consolidated);
	to->log_max_filesize += WT_STAT_READ(from, log_max_filesize);
	to->log_prealloc_max += WT_STAT_READ(from, log_prealloc_max);
	to->log_prealloc_missed += WT_STAT_READ(from, log_prealloc_missed);
	to->log_prealloc_files += WT_STAT_READ(from, log_prealloc_files);
	to->log_prealloc_used += WT_STAT_READ(from, log_prealloc_used);
	to->log_scan_records += WT_STAT_READ(from, log_scan_records);
	to->log_compress_mem += WT_STAT_READ(from, log_compress_mem);
	to->log_buffer_size += WT_STAT_READ(from, log_buffer_size);
	to->log_compress_len += WT_STAT_READ(from, log_compress_len);
	to->log_slot_coalesced += WT_STAT_READ(from, log_slot_coalesced);
	to->log_close_yields += WT_STAT_READ(from, log_close_yields);
	to->rec_page_delete_fast += WT_STAT_READ(from, rec_page_delete_fast);
	to->rec_pages += WT_STAT_READ(from, rec_pages);
	to->rec_pages_eviction += WT_STAT_READ(from, rec_pages_eviction);
	to->rec_page_delete += WT_STAT_READ(from, rec_page_delete);
	to->rec_split_stashed_bytes +=
	    WT_STAT_READ(from, rec_split_stashed_bytes);
	to->rec_split_stashed_objects +=
	    WT_STAT_READ(from, rec_split_stashed_objects);
	to->session_cursor_open += WT_STAT_READ(from, session_cursor_open);
	to->session_open += WT_STAT_READ(from, session_open);
	to->page_busy_blocked += WT_STAT_READ(from, page_busy_blocked);
	to->page_forcible_evict_blocked +=
	    WT_STAT_READ(from, page_forcible_evict_blocked);
	to->page_locked_blocked += WT_STAT_READ(from, page_locked_blocked);
	to->page_read_blocked += WT_STAT_READ(from, page_read_blocked);
	to->page_sleep += WT_STAT_READ(from, page_sleep);
	to->txn_snapshots_created +=
	    WT_STAT_READ(from, txn_snapshots_created);
	to->txn_snapshots_dropped +=
	    WT_STAT_READ(from, txn_snapshots_dropped);
	to->txn_begin += WT_STAT_READ(from, txn_begin);
	to->txn_checkpoint_running +=
	    WT_STAT_READ(from, txn_checkpoint_running);
	to->txn_checkpoint_generation +=
	    WT_STAT_READ(from, txn_checkpoint_generation);
	to->txn_checkpoint_time_max +=
	    WT_STAT_READ(from, txn_checkpoint_time_max);
	to->txn_checkpoint_time_min +=
	    WT_STAT_READ(from, txn_checkpoint_time_min);
	to->txn_checkpoint_time_recent +=
	    WT_STAT_READ(from, txn_checkpoint_time_recent);
	to->txn_checkpoint_time_total +=
	    WT_STAT_READ(from, txn_checkpoint_time_total);
	to->txn_checkpoint += WT_STAT_READ(from, txn_checkpoint);
	to->txn_fail_cache += WT_STAT_READ(from, txn_fail_cache);
	to->txn_pinned_range += WT_STAT_READ(from, txn_pinned_range);
	to->txn_pinned_checkpoint_range +=
	    WT_STAT_READ(from, txn_pinned_checkpoint_range);
	to->txn_pinned_snapshot_range +=
	    WT_STAT_READ(from, txn_pinned_snapshot_range);
	to->txn_sync += WT_STAT_READ(from, txn_sync);
	to->txn_commit += WT_STAT_READ(from, txn_commit);
	to->txn_rollback += WT_STAT_READ(from, txn_rollback);
}

static const char * const __stats_join_desc[] = {
	": accesses",
	": actual count of items",
	": bloom filter false positives",
};

int
__wt_stat_join_desc(WT_CURSOR_STAT *cst, int slot, const char **p)
{
	WT_UNUSED(cst);
	*p = __stats_join_desc[slot];
	return (0);
}

void
__wt_stat_join_init_single(WT_JOIN_STATS *stats)
{
	memset(stats, 0, sizeof(*stats));
}

void
__wt_stat_join_clear_single(WT_JOIN_STATS *stats)
{
	stats->accesses = 0;
	stats->actual_count = 0;
	stats->bloom_false_positive = 0;
}

void
__wt_stat_join_clear_all(WT_JOIN_STATS **stats)
{
	u_int i;

	for (i = 0; i < WT_COUNTER_SLOTS; ++i)
		__wt_stat_join_clear_single(stats[i]);
}

void
__wt_stat_join_aggregate(
    WT_JOIN_STATS **from, WT_JOIN_STATS *to)
{
	to->accesses += WT_STAT_READ(from, accesses);
	to->actual_count += WT_STAT_READ(from, actual_count);
	to->bloom_false_positive += WT_STAT_READ(from, bloom_false_positive);
}<|MERGE_RESOLUTION|>--- conflicted
+++ resolved
@@ -542,12 +542,8 @@
 	"cache: bytes currently in the cache",
 	"cache: bytes read into cache",
 	"cache: bytes written from cache",
-<<<<<<< HEAD
+	"cache: checkpoint blocked page eviction",
 	"cache: eviction currently operating in aggressive mode",
-	"cache: pages evicted by application threads",
-=======
->>>>>>> 22ef6d3d
-	"cache: checkpoint blocked page eviction",
 	"cache: eviction server candidate queue empty when topping up",
 	"cache: eviction server candidate queue not empty when topping up",
 	"cache: eviction server evicting pages",
