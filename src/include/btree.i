/*-
 * Copyright (c) 2008-2014 WiredTiger, Inc.
 *	All rights reserved.
 *
 * See the file LICENSE for redistribution information.
 */

/*
 * __wt_page_is_modified --
 *	Return if the page is dirty.
 */
static inline int
__wt_page_is_modified(WT_PAGE *page)
{
	return (page->modify != NULL && page->modify->write_gen != 0 ? 1 : 0);
}

/*
 * Estimate the per-allocation overhead.  All implementations of malloc / free
 * have some kind of header and pad for alignment.  We can't know for sure what
 * that adds up to, but this is an estimate based on some measurements of heap
 * size versus bytes in use.
 */
#define	WT_ALLOC_OVERHEAD	32

/*
 * __wt_cache_page_inmem_incr --
 *	Increment a page's memory footprint in the cache.
 */
static inline void
__wt_cache_page_inmem_incr(WT_SESSION_IMPL *session, WT_PAGE *page, size_t size)
{
	WT_CACHE *cache;

	size += WT_ALLOC_OVERHEAD;

	cache = S2C(session)->cache;
	(void)WT_ATOMIC_ADD(cache->bytes_inmem, size);
	(void)WT_ATOMIC_ADD(page->memory_footprint, size);
	if (__wt_page_is_modified(page)) {
		(void)WT_ATOMIC_ADD(cache->bytes_dirty, size);
		(void)WT_ATOMIC_ADD(page->modify->bytes_dirty, size);
	}
}

/*
 * __wt_cache_page_inmem_decr --
 *	Decrement a page's memory footprint in the cache.
 */
static inline void
__wt_cache_page_inmem_decr(WT_SESSION_IMPL *session, WT_PAGE *page, size_t size)
{
	WT_CACHE *cache;

	size += WT_ALLOC_OVERHEAD;

	cache = S2C(session)->cache;
	(void)WT_ATOMIC_SUB(cache->bytes_inmem, size);
	(void)WT_ATOMIC_SUB(page->memory_footprint, size);
	if (__wt_page_is_modified(page)) {
		(void)WT_ATOMIC_SUB(cache->bytes_dirty, size);
		(void)WT_ATOMIC_SUB(page->modify->bytes_dirty, size);
	}
}

/*
 * __wt_cache_dirty_incr --
 *	Increment the cache dirty page/byte counts.
 */
static inline void
__wt_cache_dirty_incr(WT_SESSION_IMPL *session, WT_PAGE *page)
{
	WT_CACHE *cache;
	size_t size;

	cache = S2C(session)->cache;
	(void)WT_ATOMIC_ADD(cache->pages_dirty, 1);

	/*
	 * Take care to read the memory_footprint once in case we are racing
	 * with updates.
	 */
	size = page->memory_footprint;
	(void)WT_ATOMIC_ADD(cache->bytes_dirty, size);
	(void)WT_ATOMIC_ADD(page->modify->bytes_dirty, size);
}

/*
 * __wt_cache_dirty_decr --
 *	Decrement the cache dirty page/byte counts.
 */
static inline void
__wt_cache_dirty_decr(WT_SESSION_IMPL *session, WT_PAGE *page)
{
	WT_CACHE *cache;
	size_t size;

	cache = S2C(session)->cache;

	if (cache->pages_dirty < 1) {
		(void)__wt_errx(session,
		   "cache dirty decrement failed: cache dirty page count went "
		   "negative");
		cache->pages_dirty = 0;
	} else
		(void)WT_ATOMIC_SUB(cache->pages_dirty, 1);

	/*
	 * It is possible to decrement the footprint of the page without making
	 * the page dirty (for example when freeing an obsolete update list),
	 * so the footprint could change between read and decrement, and we
	 * might attempt to decrement by a different amount than the bytes held
	 * by the page.
	 *
	 * We catch that by maintaining a per-page dirty size, and fixing the
	 * cache stats if that is non-zero when the page is discarded.
	 *
	 * Also take care that the global size doesn't go negative.  This may
	 * lead to small accounting errors (particularly on the last page of the
	 * last file in a checkpoint), but that will come out in the wash when
	 * the page is evicted.
	 */
	size = WT_MIN(page->memory_footprint, cache->bytes_dirty);
	(void)WT_ATOMIC_SUB(cache->bytes_dirty, size);
	(void)WT_ATOMIC_SUB(page->modify->bytes_dirty, size);
}

/*
 * __wt_cache_page_evict --
 *	Evict pages from the cache.
 */
static inline void
__wt_cache_page_evict(WT_SESSION_IMPL *session, WT_PAGE *page)
{
	WT_CACHE *cache;
	WT_PAGE_MODIFY *mod;

	cache = S2C(session)->cache;
	mod = page->modify;

	/*
	 * In rare cases, we may race tracking a page's dirty footprint.
	 * If so, we will get here with a non-zero dirty_size in the page, and
	 * we can fix the global stats.
	 */
	if (mod != NULL && mod->bytes_dirty != 0)
		(void)WT_ATOMIC_SUB(cache->bytes_dirty, mod->bytes_dirty);

	WT_ASSERT(session, page->memory_footprint != 0);
	(void)WT_ATOMIC_ADD(cache->bytes_evict, page->memory_footprint);
	page->memory_footprint = 0;

	(void)WT_ATOMIC_ADD(cache->pages_evict, 1);
}

static inline uint64_t
__wt_cache_read_gen(WT_SESSION_IMPL *session)
{
	return (S2C(session)->cache->read_gen);
}

static inline void
__wt_cache_read_gen_incr(WT_SESSION_IMPL *session)
{
	++S2C(session)->cache->read_gen;
}

static inline uint64_t
__wt_cache_read_gen_set(WT_SESSION_IMPL *session)
{
	/*
	 * We return read-generations from the future (where "the future" is
	 * measured by increments of the global read generation).  The reason
	 * is because when acquiring a new hazard pointer for a page, we can
	 * check its read generation, and if the read generation isn't less
	 * than the current global generation, we don't bother updating the
	 * page.  In other words, the goal is to avoid some number of updates
	 * immediately after each update we have to make.
	 */
	return (__wt_cache_read_gen(session) + WT_READGEN_STEP);
}

/*
 * __wt_cache_pages_inuse --
 *	Return the number of pages in use.
 */
static inline uint64_t
__wt_cache_pages_inuse(WT_CACHE *cache)
{
	return (cache->pages_inmem - cache->pages_evict);
}

/*
 * __wt_cache_bytes_inuse --
 *	Return the number of bytes in use.
 */
static inline uint64_t
__wt_cache_bytes_inuse(WT_CACHE *cache)
{
	return (cache->bytes_inmem - cache->bytes_evict);
}

/*
 * __wt_page_refp --
 *      Return the offset of the parent's index referencing the page's WT_REF
 * structure.
 */
static inline int
__wt_page_refp(WT_SESSION_IMPL *session,
    WT_PAGE *page, WT_PAGE_INDEX **pindexp, uint32_t *slotp)
{
	WT_PAGE_INDEX *pindex;
	WT_PAGE *parent;
	uint32_t i;

	/* The root page has no WT_REF structure. */
	WT_ASSERT(session, !WT_PAGE_IS_ROOT(page));
	if (WT_PAGE_IS_ROOT(page))
		return (EINVAL);

	/*
	 * Copy the parent page's index value: the page can split at any time,
	 * but the index's value is always valid, even if it's not up-to-date.
	 */
retry:	parent = page->parent;
	pindex = *pindexp = parent->pg_intl_index;

	/*
	 * Use the page's WT_REF hint: unless the page has split it should point
	 * to the correct location.  (It's not an error for a hint to be wrong,
	 * we usually don't initialize it when a page is first linked into the
	 * tree, it just means the first retrieval is slower.)  If the page has
	 * split, we'd expect the hint to point earlier in the array than the
	 * page's actual WT_REF, so the first loop is from the hint to the end
	 * of the list and the second loop is from the start of the array to the
	 * end of the array.  (The second loop overlaps the first, but that will
	 * only happen in cases where we've deepened the tree and we're going to
	 * yield the processor anyway.)
	 */
	for (i = page->ref_hint; i < pindex->entries; ++i)
		if (pindex->index[i]->page == page) {
			*slotp = page->ref_hint = i;
			return (0);
		}
	for (i = 0; i < pindex->entries; ++i)
		if (pindex->index[i]->page == page) {
			*slotp = page->ref_hint = i;
			return (0);
		}

	/*
	 * If we don't find our reference, the parent page split and our parent
	 * pointer references the wrong page.  After internal page splits, any
	 * in-memory children are updated with their new parent pointer, so we
	 * wait on that update.  Yield the processor and try again.
	 */
	__wt_yield();
	goto retry;
}

/*
 * __wt_page_ref --
 *      Return a pointer to the page's WT_REF structure.
 */
static inline WT_REF *
__wt_page_ref(WT_SESSION_IMPL *session, WT_PAGE *page)
{
	WT_PAGE_INDEX *pindex;
	uint32_t slot;

	if (WT_PAGE_IS_ROOT(page))
		return (NULL);

	return (__wt_page_refp(
	    session, page, &pindex, &slot) == 0 ? pindex->index[slot] : NULL);
}

/*
 * __wt_page_modify_init --
 *	A page is about to be modified, allocate the modification structure.
 */
static inline int
__wt_page_modify_init(WT_SESSION_IMPL *session, WT_PAGE *page)
{
	WT_CONNECTION_IMPL *conn;
	WT_PAGE_MODIFY *modify;

	if (page->modify != NULL)
		return (0);

	conn = S2C(session);

	WT_RET(__wt_calloc_def(session, 1, &modify));

	/*
	 * Select a spinlock for the page; let the barrier immediately below
	 * keep things from racing too badly.
	 */
	modify->page_lock = ++conn->page_lock_cnt % WT_PAGE_LOCKS(conn);

	/*
	 * Multiple threads of control may be searching and deciding to modify
	 * a page.  If our modify structure is used, update the page's memory
	 * footprint, else discard the modify structure, another thread did the
	 * work.
	 */
	if (WT_ATOMIC_CAS(page->modify, NULL, modify))
		__wt_cache_page_inmem_incr(session, page, sizeof(*modify));
	else
		__wt_free(session, modify);
	return (0);
}

/*
 * __wt_page_only_modify_set --
 *	Mark the page (but only the page) dirty.
 */
static inline void
__wt_page_only_modify_set(WT_SESSION_IMPL *session, WT_PAGE *page)
{
	/*
	 * We depend on atomic-add being a write barrier, that is, a barrier to
	 * ensure all changes to the page are flushed before updating the page
	 * write generation and/or marking the tree dirty, otherwise checkpoints
	 * and/or page reconciliation might be looking at a clean page/tree.
	 *
	 * Every time the page transitions from clean to dirty, update the cache
	 * and transactional information.
	 */
	if (WT_ATOMIC_ADD(page->modify->write_gen, 1) == 1) {
		__wt_cache_dirty_incr(session, page);

		/*
		 * The page can never end up with changes older than the oldest
		 * running transaction.
		 */
		if (F_ISSET(&session->txn, TXN_RUNNING))
			page->modify->disk_snap_min = session->txn.snap_min;
	}

	/* Check if this is the largest transaction ID to update the page. */
	if (TXNID_LT(page->modify->update_txn, session->txn.id))
		page->modify->update_txn = session->txn.id;
}

/*
 * __wt_page_modify_set --
 *	Mark the page and tree dirty.
 */
static inline void
__wt_page_modify_set(WT_SESSION_IMPL *session, WT_PAGE *page)
{
	/*
	 * Mark the tree dirty (even if the page is already marked dirty, newly
	 * created pages to support "empty" files are dirty, but the file isn't
	 * marked dirty until there's a real change needing to be written. Test
	 * before setting the dirty flag, it's a hot cache line.
	 *
	 * The tree's modified flag is cleared by the checkpoint thread: set it
	 * and insert a barrier before dirtying the page.  (I don't think it's
	 * a problem if the tree is marked dirty with all the pages clean, it
	 * might result in an extra checkpoint that doesn't do any work but it
	 * shouldn't cause problems; regardless, let's play it safe.)
	 */
	if (S2BT(session)->modified == 0) {
		S2BT(session)->modified = 1;
		WT_FULL_BARRIER();
	}

	__wt_page_only_modify_set(session, page);
}

/*
 * __wt_off_page --
 *	Return if a pointer references off-page data.
 */
static inline int
__wt_off_page(WT_PAGE *page, const void *p)
{
	/*
	 * There may be no underlying page, in which case the reference is
	 * off-page by definition.
	 */
	return (page->dsk == NULL ||
	    p < (void *)page->dsk ||
	    p >= (void *)((uint8_t *)page->dsk + page->dsk->mem_size));
}

/*
 * __wt_ref_key --
 *	Return a reference to a row-store internal page key as cheaply as
 * possible.
 */
static inline void
__wt_ref_key(WT_PAGE *page, WT_REF *ref, void *keyp, size_t *sizep)
{
	/*
	 * An internal page key is in one of two places: if we instantiated the
	 * key (for example, when reading the page), WT_REF.key.ikey references
	 * a WT_IKEY structure, otherwise, WT_REF.key.pkey references an on-page
	 * key.
	 *
	 * Now the magic: Any allocated memory will have a low-order bit of 0
	 * (the return from malloc must be aligned to store any standard type,
	 * and we assume there's always going to be a standard type requiring
	 * even-byte alignment).  An on-page key consists of an offset/length
	 * pair.  We can fit the maximum page size into 31 bits, so we use the
	 * low-order bit in the on-page value to flag the next 31 bits as a
	 * page offset and the other 32 bits as the key's length, not a WT_IKEY
	 * pointer.  This breaks if allocation chunks aren't even-byte aligned
	 * or pointers and uint64_t's don't always map their low-order bits to
	 * the same location.
	 */
	if (ref->key.pkey & 0x01) {
		*(void **)keyp =
		    WT_PAGE_REF_OFFSET(page, (ref->key.pkey & 0xFFFFFFFF) >> 1);
		*sizep = ref->key.pkey >> 32;
	} else {
		*(void **)keyp = WT_IKEY_DATA(ref->key.ikey);
		*sizep = ((WT_IKEY *)ref->key.ikey)->size;
	}
}

/*
 * __wt_ref_key_onpage_set --
 *	Set a WT_REF to reference an on-page key.
 */
static inline void
__wt_ref_key_onpage_set(WT_PAGE *page, WT_REF *ref, WT_CELL_UNPACK *unpack)
{
	/*
	 * See the comment in __wt_ref_key for an explanation of the magic.
	 */
	ref->key.pkey =
	    (uint64_t)unpack->size << 32 |
	    (uint32_t)WT_PAGE_DISK_OFFSET(page, unpack->data) << 1 |
	    0x01;
}

/*
 * __wt_ref_key_instantiated --
 *	Return an instantiated key from a WT_REF.
 */
static inline WT_IKEY *
__wt_ref_key_instantiated(WT_REF *ref)
{
	/*
	 * See the comment in __wt_ref_key for an explanation of the magic.
	 */
	return (ref->key.pkey & 0x01 ? NULL : ref->key.ikey);
}

/*
 * __wt_ref_key_clear --
 *	Clear a WT_REF key.
 */
static inline void
__wt_ref_key_clear(WT_REF *ref)
{
	/* The key union has 3 fields, all of which are 8B. */
	ref->key.recno = 0;
}

/*
 * __wt_row_leaf_key --
 *	Set a buffer to reference a row-store leaf page key as cheaply as
 * possible.
 */
static inline int
__wt_row_leaf_key(WT_SESSION_IMPL *session,
    WT_PAGE *page, WT_ROW *rip, WT_ITEM *key, int instantiate)
{
	WT_BTREE *btree;
	WT_IKEY *ikey;
	WT_CELL_UNPACK unpack;

	btree = S2BT(session);

	/*
	 * A subset of __wt_row_leaf_key_work, that is, calling that function
	 * should give you the same results as calling this one; this function
	 * exists to inline fast-path checks for already instantiated keys and
	 * on-page uncompressed keys.
	 */
retry:	ikey = WT_ROW_KEY_COPY(rip);

	/*
	 * Key copied.
	 * If the key has been instantiated for any reason, off-page, use it.
	 */
	if (__wt_off_page(page, ikey)) {
		key->data = WT_IKEY_DATA(ikey);
		key->size = ikey->size;
		return (0);
	}

	/* If the key isn't compressed or an overflow, take it from the page. */
	if (btree->huffman_key == NULL) {
		__wt_cell_unpack((WT_CELL *)ikey, &unpack);
		if (unpack.type == WT_CELL_KEY && unpack.prefix == 0) {
			key->data = unpack.data;
			key->size = unpack.size;
			return (0);
		}
	}

	/*
	 * We have to build the key (it's never been instantiated, and it's some
	 * kind of compressed or overflow key).
	 *
	 * Magic: the row-store leaf page search loop calls us to instantiate
	 * keys, and it's not prepared to handle memory being allocated in the
	 * key's WT_ITEM.  Call __wt_row_leaf_key_work to instantiate the key
	 * with no buffer reference, then retry to pick up a simple reference
	 * to the instantiated key.
	 */
	if (instantiate) {
		WT_RET(__wt_row_leaf_key_work(session, page, rip, NULL, 1));
		goto retry;
	}

	/*
	 * If instantiate wasn't set, our caller is prepared to handle memory
	 * allocations in the key's WT_ITEM, pass the key.
	 */
	return (__wt_row_leaf_key_work(session, page, rip, key, 0));
}

/*
 * __wt_cursor_row_leaf_key --
 *	Set a buffer to reference a cursor-referenced row-store leaf page key.
 */
static inline int
__wt_cursor_row_leaf_key(WT_CURSOR_BTREE *cbt, WT_ITEM *key)
{
	WT_PAGE *page;
	WT_ROW *rip;
	WT_SESSION_IMPL *session;

	/*
	 * If the cursor references a WT_INSERT item, take the key from there,
	 * else take the key from the original page.
	 */
	if (cbt->ins == NULL) {
		session = (WT_SESSION_IMPL *)cbt->iface.session;
		page = cbt->page;
		rip = &page->u.row.d[cbt->slot];
		WT_RET(__wt_row_leaf_key(session, page, rip, key, 1));
	} else {
		key->data = WT_INSERT_KEY(cbt->ins);
		key->size = WT_INSERT_KEY_SIZE(cbt->ins);
	}
	return (0);
}

/*
 * __wt_row_leaf_value --
 *	Return a pointer to the value cell for a row-store leaf page key, or
 * NULL if there isn't one.
 */
static inline WT_CELL *
__wt_row_leaf_value(WT_PAGE *page, WT_ROW *rip)
{
	WT_CELL *cell;
	WT_CELL_UNPACK unpack;

	cell = WT_ROW_KEY_COPY(rip);

	/*
	 * Key copied.
	 *
	 * Cell now either references a WT_IKEY structure with a cell offset,
	 * or references the on-page key WT_CELL.  Both can be processed
	 * regardless of what other threads are doing.  If it's the former,
	 * use it to get the latter.
	 */
	if (__wt_off_page(page, cell))
		cell = WT_PAGE_REF_OFFSET(page, ((WT_IKEY *)cell)->cell_offset);

	/* Unpack the key cell, then return its associated value cell. */
	__wt_cell_unpack(cell, &unpack);
	cell = (WT_CELL *)((uint8_t *)cell + __wt_cell_total_len(&unpack));
	return (__wt_cell_leaf_value_parse(page, cell));
}

/*
 * __wt_ref_info --
 *	Return the addr/size and type triplet for a reference.
 */
static inline int
__wt_ref_info(WT_SESSION_IMPL *session, WT_PAGE *page,
    WT_REF *ref, const uint8_t **addrp, size_t *sizep, u_int *typep)
{
	WT_ADDR *addr;
	WT_CELL_UNPACK *unpack, _unpack;

	addr = ref->addr;
	unpack = &_unpack;

	/*
	 * If NULL, there is no location.
	 * If off-page, the pointer references a WT_ADDR structure.
	 * If on-page, the pointer references a cell.
	 *
	 * The type is of a limited set: internal, leaf or no-overflow leaf.
	 */
	if (addr == NULL) {
		*addrp = NULL;
		*sizep = 0;
		if (typep != NULL)
			*typep = 0;
	} else if (__wt_off_page(page, addr)) {
		*addrp = addr->addr;
		*sizep = addr->size;
		if (typep != NULL)
			switch (addr->type) {
			case WT_ADDR_INT:
				*typep = WT_CELL_ADDR_INT;
				break;
			case WT_ADDR_LEAF:
				*typep = WT_CELL_ADDR_LEAF;
				break;
			case WT_ADDR_LEAF_NO:
				*typep = WT_CELL_ADDR_LEAF_NO;
				break;
			WT_ILLEGAL_VALUE(session);
			}
	} else {
		__wt_cell_unpack((WT_CELL *)addr, unpack);
		*addrp = unpack->data;
		*sizep = unpack->size;
		if (typep != NULL)
			*typep = unpack->type;
	}
	return (0);
}

/*
 * __wt_eviction_force_check --
 *	Check if a page matches the criteria for forced eviction.
 */
static inline int
__wt_eviction_force_check(WT_SESSION_IMPL *session, WT_PAGE *page)
{
	WT_BTREE *btree;

	btree = S2BT(session);

	/* Pages are usually small enough, check that first. */
	if (page->memory_footprint < btree->maxmempage)
		return (0);

	/* Leaf pages only. */
	if (page->type != WT_PAGE_COL_FIX &&
	    page->type != WT_PAGE_COL_VAR &&
	    page->type != WT_PAGE_ROW_LEAF)
		return (0);

	/* Eviction may be turned off, although that's rare. */
	if (F_ISSET(btree, WT_BTREE_NO_EVICTION))
		return (0);

	/*
	 * It's hard to imagine a page with a huge memory footprint that has
	 * never been modified, but check to be sure.
	 */
	if (page->modify == NULL)
		return (0);

	return (1);
}

/*
 * __wt_page_release --
 *	Release a reference to a page.
 */
static inline int
__wt_page_release(WT_SESSION_IMPL *session, WT_PAGE *page)
{
	WT_DECL_RET;
	WT_REF *ref;

	/*
	 * Discard our hazard pointer.  Ignore pages we don't have and the root
	 * page, which sticks in memory, regardless.
	 */
	if (page == NULL || WT_PAGE_IS_ROOT(page))
		return (0);

	/*
	 * Try to immediately evict pages if they have the special "oldest"
	 * read generation and we have some chance of succeeding.
	 */
<<<<<<< HEAD
	if (page->read_gen != WT_READ_GEN_OLDEST)
		goto skip;

	ref = __wt_page_ref(session, page);
	if (WT_ATOMIC_CAS(ref->state, WT_REF_MEM, WT_REF_LOCKED)) {
=======
	if (!F_ISSET(S2BT(session), WT_BTREE_NO_EVICTION) &&
	    page->read_gen == WT_READGEN_OLDEST &&
	    __wt_eviction_force_txn_check(session, page) &&
	    WT_ATOMIC_CAS(page->ref->state, WT_REF_MEM, WT_REF_LOCKED)) {
>>>>>>> e1dd7c6b
		if ((ret = __wt_hazard_clear(session, page)) != 0) {
			ref->state = WT_REF_MEM;
			return (ret);
		}
		if ((ret = __wt_evict_page(session, &page)) == 0)
			WT_STAT_FAST_CONN_INCR(session, cache_eviction_force);
		else {
			WT_STAT_FAST_CONN_INCR(
			    session, cache_eviction_force_fail);
			if (ret == EBUSY)
				ret = 0;
		}
		return (ret);
	}

skip:	return (__wt_hazard_clear(session, page));
}

/*
 * __wt_page_swap_func --
 *	Swap one page's hazard pointer for another one when hazard pointer
 * coupling up/down the tree.
 */
static inline int
__wt_page_swap_func(WT_SESSION_IMPL *session,
<<<<<<< HEAD
    WT_PAGE *held, WT_PAGE *parent, WT_REF *ref, int cleanup
=======
    WT_PAGE *out, WT_PAGE *in, WT_REF *inref, uint32_t flags
>>>>>>> e1dd7c6b
#ifdef HAVE_DIAGNOSTIC
    , const char *file, int line
#endif
    )
{
	WT_DECL_RET;
	int acquired;

	/*
	 * This function is here to simplify the error handling during hazard
	 * pointer coupling so we never leave a hazard pointer dangling.  The
<<<<<<< HEAD
	 * assumption is we're holding a hazard pointer on "held", and want to
	 * acquire a hazard pointer on the page referenced by a parent/ref
	 * pair, releasing the hazard pointer on page "held" when we're done.
	 * If we can't get the page we want, optionally discard the original
	 * hazard pointer.
	 */
	ret = __wt_page_in_func(session, parent, ref
=======
	 * assumption is we're holding a hazard pointer on "out", and want to
	 * read page "in", acquiring a hazard pointer on it, then release page
	 * "out" and its hazard pointer.
	 *
	 * If something fails, discard it all, except in the expected case of
	 * WT_NOTFOUND when doing a cache-only read.
	 */
	ret = __wt_page_in_func(session, in, inref, flags
>>>>>>> e1dd7c6b
#ifdef HAVE_DIAGNOSTIC
	    , file, line
#endif
	    );
	acquired = ret == 0;
<<<<<<< HEAD
=======
	if (!(LF_ISSET(WT_READ_CACHE) && ret == WT_NOTFOUND))
		WT_TRET(__wt_page_release(session, out));
>>>>>>> e1dd7c6b

	/*
	 * If we got the page we wanted, or we're discarding all hazard pointers
	 * on error, discard the original held pointer.
	 */
	if (acquired || cleanup)
		WT_TRET(__wt_page_release(session, held));

	/*
	 * If there was an error discarding the original held pointer, discard
	 * the acquired pointer too, keeping it is never useful.
	 */
	if (acquired && ret != 0)
		WT_TRET(__wt_page_release(session, ref->page));
	return (ret);
}

/*
 * __wt_page_hazard_check --
 *	Return if there's a hazard pointer to the page in the system.
 */
static inline WT_HAZARD *
__wt_page_hazard_check(WT_SESSION_IMPL *session, WT_PAGE *page)
{
	WT_CONNECTION_IMPL *conn;
	WT_HAZARD *hp;
	WT_SESSION_IMPL *s;
	uint32_t i, hazard_size, session_cnt;

	conn = S2C(session);

	/*
	 * No lock is required because the session array is fixed size, but it
	 * may contain inactive entries.  We must review any active session
	 * that might contain a hazard pointer, so insert a barrier before
	 * reading the active session count.  That way, no matter what sessions
	 * come or go, we'll check the slots for all of the sessions that could
	 * have been active when we started our check.
	 */
	WT_ORDERED_READ(session_cnt, conn->session_cnt);
	for (s = conn->sessions, i = 0; i < session_cnt; ++s, ++i) {
		if (!s->active)
			continue;
		WT_ORDERED_READ(hazard_size, s->hazard_size);
		for (hp = s->hazard; hp < s->hazard + hazard_size; ++hp)
			if (hp->page == page)
				return (hp);
	}
	return (NULL);
}

/*
 * __wt_eviction_force --
 *	Forcefully evict a page, if possible.
 */
static inline int
__wt_eviction_force(WT_SESSION_IMPL *session, WT_PAGE *page)
{
	/*
	 * Check if eviction has a chance of succeeding, otherwise stall to
	 * give other transactions a chance to complete.
	 */
	__wt_txn_update_oldest(session);
	if (!F_ISSET_ATOMIC(page, WT_PAGE_EVICT_FORCE) ||
	    __wt_txn_visible_all(session, page->modify->update_txn)) {
<<<<<<< HEAD
		F_SET_ATOMIC(page, WT_PAGE_EVICT_FORCE);
		page->read_gen = WT_READ_GEN_OLDEST;
=======
		page->read_gen = WT_READGEN_OLDEST;
>>>>>>> e1dd7c6b
		WT_RET(__wt_page_release(session, page));
		WT_RET(__wt_evict_server_wake(session));
	} else {
		WT_RET(__wt_page_release(session, page));
		__wt_sleep(0, 10000);
	}

	return (0);
}

/*
 * __wt_skip_choose_depth --
 *	Randomly choose a depth for a skiplist insert.
 */
static inline u_int
__wt_skip_choose_depth(void)
{
	u_int d;

	for (d = 1; d < WT_SKIP_MAXDEPTH &&
	    __wt_random() < WT_SKIP_PROBABILITY; d++)
		;
	return (d);
}

/*
 * __wt_btree_size_overflow --
 *	Check if the size of an in-memory tree with a single leaf page is over
 * a specified maximum.  If called on anything other than a simple tree with a
 * single leaf page, returns true so the calling code will switch to a new tree.
 */
static inline int
__wt_btree_size_overflow(WT_SESSION_IMPL *session, uint64_t maxsize)
{
	WT_BTREE *btree;
	WT_PAGE *child, *root;
	WT_PAGE_INDEX *pindex;
	WT_REF *first;

	btree = S2BT(session);
	root = btree->root_page;

	if (root == NULL)
		return (0);

	pindex = root->pg_intl_index;
	first = pindex->index[0];
	if ((child = first->page) == NULL)
		return (0);

	/* Make sure this is a simple tree, or LSM should switch. */
	if (!F_ISSET(btree, WT_BTREE_NO_EVICTION) ||
	    pindex->entries != 1 ||
	    first->state != WT_REF_MEM ||
	    child->type != WT_PAGE_ROW_LEAF)
		return (1);

	return (child->memory_footprint > maxsize);
}

/*
 * __wt_lex_compare --
 *	Lexicographic comparison routine.
 *
 * Returns:
 *	< 0 if user_item is lexicographically < tree_item
 *	= 0 if user_item is lexicographically = tree_item
 *	> 0 if user_item is lexicographically > tree_item
 *
 * We use the names "user" and "tree" so it's clear in the btree code which
 * the application is looking at when we call its comparison func.
 */
static inline int
__wt_lex_compare(const WT_ITEM *user_item, const WT_ITEM *tree_item)
{
	const uint8_t *userp, *treep;
	size_t len, usz, tsz;

	usz = user_item->size;
	tsz = tree_item->size;
	len = WT_MIN(usz, tsz);

	for (userp = user_item->data, treep = tree_item->data;
	    len > 0;
	    --len, ++userp, ++treep)
		if (*userp != *treep)
			return (*userp < *treep ? -1 : 1);

	/* Contents are equal up to the smallest length. */
	return ((usz == tsz) ? 0 : (usz < tsz) ? -1 : 1);
}

#define	WT_LEX_CMP(s, collator, k1, k2, cmp)				\
	((collator) == NULL ?						\
	(((cmp) = __wt_lex_compare((k1), (k2))), 0) :			\
	(collator)->compare(collator, &(s)->iface, (k1), (k2), &(cmp)))

/*
 * __wt_lex_compare_skip --
 *	Lexicographic comparison routine, but skipping leading bytes.
 *
 * Returns:
 *	< 0 if user_item is lexicographically < tree_item
 *	= 0 if user_item is lexicographically = tree_item
 *	> 0 if user_item is lexicographically > tree_item
 *
 * We use the names "user" and "tree" so it's clear in the btree code which
 * the application is looking at when we call its comparison func.
 */
static inline int
__wt_lex_compare_skip(
    const WT_ITEM *user_item, const WT_ITEM *tree_item, size_t *matchp)
{
	const uint8_t *userp, *treep;
	size_t len, usz, tsz;

	usz = user_item->size;
	tsz = tree_item->size;
	len = WT_MIN(usz, tsz) - *matchp;

	for (userp = (uint8_t *)user_item->data + *matchp,
	    treep = (uint8_t *)tree_item->data + *matchp;
	    len > 0;
	    --len, ++userp, ++treep, ++*matchp)
		if (*userp != *treep)
			return (*userp < *treep ? -1 : 1);

	/* Contents are equal up to the smallest length. */
	return ((usz == tsz) ? 0 : (usz < tsz) ? -1 : 1);
}

#define	WT_LEX_CMP_SKIP(s, collator, k1, k2, cmp, matchp)		\
	((collator) == NULL ?						\
	(((cmp) = __wt_lex_compare_skip((k1), (k2), matchp)), 0) :	\
	(collator)->compare(collator, &(s)->iface, (k1), (k2), &(cmp)))<|MERGE_RESOLUTION|>--- conflicted
+++ resolved
@@ -351,7 +351,7 @@
 __wt_page_modify_set(WT_SESSION_IMPL *session, WT_PAGE *page)
 {
 	/*
-	 * Mark the tree dirty (even if the page is already marked dirty, newly
+	 * Mark the tree dirty (even if the page is already marked dirty), newly
 	 * created pages to support "empty" files are dirty, but the file isn't
 	 * marked dirty until there's a real change needing to be written. Test
 	 * before setting the dirty flag, it's a hot cache line.
@@ -691,18 +691,11 @@
 	 * Try to immediately evict pages if they have the special "oldest"
 	 * read generation and we have some chance of succeeding.
 	 */
-<<<<<<< HEAD
-	if (page->read_gen != WT_READ_GEN_OLDEST)
+	if (page->read_gen != WT_READGEN_OLDEST ||
+	    F_ISSET(S2BT(session), WT_BTREE_NO_EVICTION))
 		goto skip;
-
 	ref = __wt_page_ref(session, page);
 	if (WT_ATOMIC_CAS(ref->state, WT_REF_MEM, WT_REF_LOCKED)) {
-=======
-	if (!F_ISSET(S2BT(session), WT_BTREE_NO_EVICTION) &&
-	    page->read_gen == WT_READGEN_OLDEST &&
-	    __wt_eviction_force_txn_check(session, page) &&
-	    WT_ATOMIC_CAS(page->ref->state, WT_REF_MEM, WT_REF_LOCKED)) {
->>>>>>> e1dd7c6b
 		if ((ret = __wt_hazard_clear(session, page)) != 0) {
 			ref->state = WT_REF_MEM;
 			return (ret);
@@ -727,12 +720,8 @@
  * coupling up/down the tree.
  */
 static inline int
-__wt_page_swap_func(WT_SESSION_IMPL *session,
-<<<<<<< HEAD
-    WT_PAGE *held, WT_PAGE *parent, WT_REF *ref, int cleanup
-=======
-    WT_PAGE *out, WT_PAGE *in, WT_REF *inref, uint32_t flags
->>>>>>> e1dd7c6b
+__wt_page_swap_func(WT_SESSION_IMPL *session, WT_PAGE *held,
+    WT_PAGE *parent, WT_REF *ref, int cleanup, uint32_t flags
 #ifdef HAVE_DIAGNOSTIC
     , const char *file, int line
 #endif
@@ -744,39 +733,25 @@
 	/*
 	 * This function is here to simplify the error handling during hazard
 	 * pointer coupling so we never leave a hazard pointer dangling.  The
-<<<<<<< HEAD
 	 * assumption is we're holding a hazard pointer on "held", and want to
 	 * acquire a hazard pointer on the page referenced by a parent/ref
 	 * pair, releasing the hazard pointer on page "held" when we're done.
-	 * If we can't get the page we want, optionally discard the original
-	 * hazard pointer.
-	 */
-	ret = __wt_page_in_func(session, parent, ref
-=======
-	 * assumption is we're holding a hazard pointer on "out", and want to
-	 * read page "in", acquiring a hazard pointer on it, then release page
-	 * "out" and its hazard pointer.
-	 *
-	 * If something fails, discard it all, except in the expected case of
-	 * WT_NOTFOUND when doing a cache-only read.
-	 */
-	ret = __wt_page_in_func(session, in, inref, flags
->>>>>>> e1dd7c6b
+	 */
+	ret = __wt_page_in_func(session, parent, ref, flags
 #ifdef HAVE_DIAGNOSTIC
 	    , file, line
 #endif
 	    );
-	acquired = ret == 0;
-<<<<<<< HEAD
-=======
-	if (!(LF_ISSET(WT_READ_CACHE) && ret == WT_NOTFOUND))
-		WT_TRET(__wt_page_release(session, out));
->>>>>>> e1dd7c6b
+
+	/* An expected failure: WT_NOTFOUND when doing a cache-only read. */
+	if (LF_ISSET(WT_READ_CACHE) && ret == WT_NOTFOUND)
+		return (WT_NOTFOUND);
 
 	/*
 	 * If we got the page we wanted, or we're discarding all hazard pointers
 	 * on error, discard the original held pointer.
 	 */
+	acquired = ret == 0;
 	if (acquired || cleanup)
 		WT_TRET(__wt_page_release(session, held));
 
@@ -837,12 +812,8 @@
 	__wt_txn_update_oldest(session);
 	if (!F_ISSET_ATOMIC(page, WT_PAGE_EVICT_FORCE) ||
 	    __wt_txn_visible_all(session, page->modify->update_txn)) {
-<<<<<<< HEAD
 		F_SET_ATOMIC(page, WT_PAGE_EVICT_FORCE);
-		page->read_gen = WT_READ_GEN_OLDEST;
-=======
 		page->read_gen = WT_READGEN_OLDEST;
->>>>>>> e1dd7c6b
 		WT_RET(__wt_page_release(session, page));
 		WT_RET(__wt_evict_server_wake(session));
 	} else {
