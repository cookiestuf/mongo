/*-
 * Copyright (c) 2008-2013 WiredTiger, Inc.
 *	All rights reserved.
 *
 * See the file LICENSE for redistribution information.
 */

#define	WT_BTREE_MAJOR_VERSION	1	/* Version */
#define	WT_BTREE_MINOR_VERSION	0

/*
 * The maximum btree leaf and internal page size is 512MB. (The maximum of
 * 512MB is enforced by the software, it could be set as high as 4GB.)
 */
#define	WT_BTREE_PAGE_SIZE_MAX		(512 * WT_MEGABYTE)

/*
 * Variable-length value items and row-store key/value item lengths are stored
 * in 32-bit unsigned integers, meaning the largest theoretical key/value item
 * is 4GB.  However, in the WT_UPDATE structure we use the UINT32_MAX size as a
 * "deleted" flag.  Limit the size of a single object to 4GB - 512B: it's a few
 * additional bytes if we ever want to store a small structure length plus the
 * object size in 32 bits, or if we ever need more denoted values.  Storing 4GB
 * objects in a Btree borders on clinical insanity, anyway.
 *
 * Record numbers are stored in 64-bit unsigned integers, meaning the largest
 * record number is "really, really big".
 */
#define	WT_BTREE_MAX_OBJECT_SIZE	(UINT32_MAX - 512)

/*
 * A location in a file is a variable-length cookie, but it has a maximum size
 * so it's easy to create temporary space in which to store them.  (Locations
 * can't be much larger than this anyway, they must fit onto the minimum size
 * page because a reference to an overflow page is itself a location.)
 */
#define	WT_BTREE_MAX_ADDR_COOKIE	255	/* Maximum address cookie */

/*
<<<<<<< HEAD
 * XXX
 * The server threads use their own WT_SESSION_IMPL handles because they may
 * want to block (for example, the eviction server calls reconciliation, and
 * some of the reconciliation diagnostic code reads pages), and the user's
 * session handle is already blocking on a server thread.  The problem is the
 * server thread needs to reference the correct btree handle, and that's
 * hanging off the application's thread of control.  For now, I'm just making
 * it obvious where that's getting done.
 */
#define	WT_SET_BTREE_IN_SESSION(s, b)	((s)->btree = (b))
#define	WT_CLEAR_BTREE_IN_SESSION(s)	((s)->btree = NULL)

#define	WT_WITH_BTREE(s, b, e)	do {					\
	WT_BTREE *old_btree = (s)->btree;				\
	WT_SET_BTREE_IN_SESSION(s, b);					\
	e;								\
	(s)->btree = old_btree;						\
} while (0)

/*
=======
>>>>>>> e9a607b1
 * WT_BTREE --
 *	A btree handle.
 */
struct __wt_btree {
	WT_DATA_HANDLE *dhandle;

	WT_CKPT	  *ckpt;		/* Checkpoint information */

	enum {	BTREE_COL_FIX=1,	/* Fixed-length column store */
		BTREE_COL_VAR=2,	/* Variable-length column store */
		BTREE_ROW=3		/* Row-store */
	} type;				/* Type */

	const char *key_format;		/* Key format */
	const char *value_format;	/* Value format */
	uint8_t bitcnt;			/* Fixed-length field size in bits */

					/* Row-store comparison function */
	WT_COLLATOR *collator;		/* Comparison function */

	uint32_t key_gap;		/* Row-store prefix key gap */

	uint32_t allocsize;		/* Allocation size */
	uint32_t maxintlpage;		/* Internal page max size */
	uint32_t maxintlitem;		/* Internal page max item size */
	uint32_t maxleafpage;		/* Leaf page max size */
	uint32_t maxleafitem;		/* Leaf page max item size */
	uint64_t maxmempage;		/* In memory page max size */

	void *huffman_key;		/* Key huffman encoding */
	void *huffman_value;		/* Value huffman encoding */

	enum {	CKSUM_ON=1,		/* On */
		CKSUM_OFF=2,		/* Off */
		CKSUM_UNCOMPRESSED=3	/* Uncompressed blocks only */
	} checksum;			/* Checksum configuration */

	u_int dictionary;		/* Reconcile: dictionary slots */
	int   internal_key_truncate;	/* Reconcile: internal key truncate */
	int   maximum_depth;		/* Reconcile: maximum tree depth */
	int   prefix_compression;	/* Reconcile: key prefix compression */
	u_int split_pct;		/* Reconcile: split page percent */
	WT_COMPRESSOR *compressor;	/* Reconcile: page compressor */
	WT_RWLOCK *val_ovfl_lock;	/* Reconcile: overflow value lock */

	uint64_t last_recno;		/* Column-store last record number */

	WT_PAGE *root_page;		/* Root page */
	int modified;			/* If the tree ever modified */
	int bulk_load_ok;		/* Bulk-load is a possibility */

	WT_BM	*bm;			/* Block manager reference */
	u_int	 block_header;		/* WT_PAGE_HEADER_BYTE_SIZE */

	uint64_t write_gen;		/* Write generation */

	WT_PAGE *evict_page;		/* Eviction thread's location */
	uint64_t evict_priority;	/* Relative priority of cached pages. */
	volatile uint32_t lru_count;	/* Count of threads in LRU eviction */

	volatile int checkpointing;	/* Checkpoint in progress */

	/* Flags values up to 0xff are reserved for WT_DHANDLE_* */
#define	WT_BTREE_BULK		0x00100	/* Bulk-load handle */
#define	WT_BTREE_NO_EVICTION	0x00200	/* Disable eviction */
#define	WT_BTREE_NO_HAZARD	0x00400	/* Disable hazard references */
#define	WT_BTREE_SALVAGE	0x00800	/* Handle is for salvage */
#define	WT_BTREE_UPGRADE	0x01000	/* Handle is for upgrade */
#define	WT_BTREE_VERIFY		0x02000	/* Handle is for verify */
	uint32_t flags;
};

/* Flags that make a btree handle special (not for normal use). */
#define	WT_BTREE_SPECIAL_FLAGS	 					\
	(WT_BTREE_BULK | WT_BTREE_SALVAGE | WT_BTREE_UPGRADE | WT_BTREE_VERIFY)

/*
 * WT_SALVAGE_COOKIE --
 *	Encapsulation of salvage information for reconciliation.
 */
struct __wt_salvage_cookie {
	uint64_t missing;			/* Initial items to create */
	uint64_t skip;				/* Initial items to skip */
	uint64_t take;				/* Items to take */

	int	 done;				/* Ignore the rest */
};<|MERGE_RESOLUTION|>--- conflicted
+++ resolved
@@ -37,29 +37,6 @@
 #define	WT_BTREE_MAX_ADDR_COOKIE	255	/* Maximum address cookie */
 
 /*
-<<<<<<< HEAD
- * XXX
- * The server threads use their own WT_SESSION_IMPL handles because they may
- * want to block (for example, the eviction server calls reconciliation, and
- * some of the reconciliation diagnostic code reads pages), and the user's
- * session handle is already blocking on a server thread.  The problem is the
- * server thread needs to reference the correct btree handle, and that's
- * hanging off the application's thread of control.  For now, I'm just making
- * it obvious where that's getting done.
- */
-#define	WT_SET_BTREE_IN_SESSION(s, b)	((s)->btree = (b))
-#define	WT_CLEAR_BTREE_IN_SESSION(s)	((s)->btree = NULL)
-
-#define	WT_WITH_BTREE(s, b, e)	do {					\
-	WT_BTREE *old_btree = (s)->btree;				\
-	WT_SET_BTREE_IN_SESSION(s, b);					\
-	e;								\
-	(s)->btree = old_btree;						\
-} while (0)
-
-/*
-=======
->>>>>>> e9a607b1
  * WT_BTREE --
  *	A btree handle.
  */
