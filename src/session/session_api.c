/*-
 * Copyright (c) 2014-2015 MongoDB, Inc.
 * Copyright (c) 2008-2014 WiredTiger, Inc.
 *	All rights reserved.
 *
 * See the file LICENSE for redistribution information.
 */

#include "wt_internal.h"

static int __session_checkpoint(WT_SESSION *, const char *);
static int __session_snapshot(WT_SESSION *, const char *);
static int __session_rollback_transaction(WT_SESSION *, const char *);

/*
 * __wt_session_reset_cursors --
 *	Reset all open cursors.
 */
int
__wt_session_reset_cursors(WT_SESSION_IMPL *session)
{
	WT_CURSOR *cursor;
	WT_DECL_RET;

	TAILQ_FOREACH(cursor, &session->cursors, q) {
		/* Stop when there are no positioned cursors. */
		if (session->ncursors == 0)
			break;
		WT_TRET(cursor->reset(cursor));
	}
	return (ret);
}

/*
 * __wt_session_copy_values --
 *	Copy values into all positioned cursors, so that they don't keep
 *	transaction IDs pinned.
 */
int
__wt_session_copy_values(WT_SESSION_IMPL *session)
{
	WT_CURSOR *cursor;
	WT_DECL_RET;

	TAILQ_FOREACH(cursor, &session->cursors, q)
		if (F_ISSET(cursor, WT_CURSTD_VALUE_INT)) {
			F_CLR(cursor, WT_CURSTD_VALUE_INT);
			WT_RET(__wt_buf_set(session, &cursor->value,
			    cursor->value.data, cursor->value.size));
			F_SET(cursor, WT_CURSTD_VALUE_EXT);
		}

	return (ret);
}

/*
 * __session_clear --
 *	Clear a session structure.
 */
static void
__session_clear(WT_SESSION_IMPL *session)
{
	/*
	 * There's no serialization support around the review of the hazard
	 * array, which means threads checking for hazard pointers first check
	 * the active field (which may be 0) and then use the hazard pointer
	 * (which cannot be NULL).
	 *
	 * Additionally, the session structure can include information that
	 * persists past the session's end-of-life, stored as part of page
	 * splits.
	 *
	 * For these reasons, be careful when clearing the session structure.
	 */
	memset(session, 0, WT_SESSION_CLEAR_SIZE(session));
	session->hazard_size = 0;
	session->nhazard = 0;
	WT_INIT_LSN(&session->bg_sync_lsn);
}

/*
 * __session_close --
 *	WT_SESSION->close method.
 */
static int
__session_close(WT_SESSION *wt_session, const char *config)
{
	WT_CONNECTION_IMPL *conn;
	WT_CURSOR *cursor;
	WT_DECL_RET;
	WT_SESSION_IMPL *session;

	conn = (WT_CONNECTION_IMPL *)wt_session->connection;
	session = (WT_SESSION_IMPL *)wt_session;

	SESSION_API_CALL(session, close, config, cfg);
	WT_UNUSED(cfg);

	/* Rollback any active transaction. */
	if (F_ISSET(&session->txn, WT_TXN_RUNNING))
		WT_TRET(__session_rollback_transaction(wt_session, NULL));

	/*
	 * Also release any pinned transaction ID from a non-transactional
	 * operation.
	 */
	if (conn->txn_global.states != NULL)
		__wt_txn_release_snapshot(session);

	/* Close all open cursors. */
	while ((cursor = TAILQ_FIRST(&session->cursors)) != NULL) {
		/*
		 * Notify the user that we are closing the cursor handle
		 * via the registered close callback.
		 */
		if (session->event_handler->handle_close != NULL)
			WT_TRET(session->event_handler->handle_close(
			    session->event_handler, wt_session, cursor));
		WT_TRET(cursor->close(cursor));
	}

	WT_ASSERT(session, session->ncursors == 0);

	/* Discard cached handles. */
	__wt_session_close_cache(session);

	/* Close all tables. */
	WT_TRET(__wt_schema_close_tables(session));

	/* Discard metadata tracking. */
	__wt_meta_track_discard(session);

	/* Discard scratch buffers, error memory. */
	__wt_scr_discard(session);
	__wt_buf_free(session, &session->err);

	/* Free transaction information. */
	__wt_txn_destroy(session);

	/* Confirm we're not holding any hazard pointers. */
	__wt_hazard_close(session);

	/* Cleanup */
	if (session->block_manager_cleanup != NULL)
		WT_TRET(session->block_manager_cleanup(session));
	if (session->reconcile_cleanup != NULL)
		WT_TRET(session->reconcile_cleanup(session));

	/* Destroy the thread's mutex. */
	WT_TRET(__wt_cond_destroy(session, &session->cond));

	/* The API lock protects opening and closing of sessions. */
	__wt_spin_lock(session, &conn->api_lock);

	/* Decrement the count of open sessions. */
	WT_STAT_FAST_CONN_DECR(session, session_open);

	/*
	 * Sessions are re-used, clear the structure: the clear sets the active
	 * field to 0, which will exclude the hazard array from review by the
	 * eviction thread.   Because some session fields are accessed by other
	 * threads, the structure must be cleared carefully.
	 *
	 * We don't need to publish here, because regardless of the active field
	 * being non-zero, the hazard pointer is always valid.
	 */
	__session_clear(session);
	session = conn->default_session;

	/*
	 * Decrement the count of active sessions if that's possible: a session
	 * being closed may or may not be at the end of the array, step toward
	 * the beginning of the array until we reach an active session.
	 */
	while (conn->sessions[conn->session_cnt - 1].active == 0)
		if (--conn->session_cnt == 0)
			break;

	__wt_spin_unlock(session, &conn->api_lock);

err:	API_END_RET_NOTFOUND_MAP(session, ret);
}

/*
 * __session_reconfigure --
 *	WT_SESSION->reconfigure method.
 */
static int
__session_reconfigure(WT_SESSION *wt_session, const char *config)
{
	WT_CONFIG_ITEM cval;
	WT_DECL_RET;
	WT_SESSION_IMPL *session;

	session = (WT_SESSION_IMPL *)wt_session;
	SESSION_API_CALL(session, reconfigure, config, cfg);

	if (F_ISSET(&session->txn, WT_TXN_RUNNING))
		WT_ERR_MSG(session, EINVAL, "transaction in progress");

	WT_TRET(__wt_session_reset_cursors(session));

	WT_ERR(__wt_config_gets_def(session, cfg, "isolation", 0, &cval));
	if (cval.len != 0)
		session->isolation = session->txn.isolation =
		    WT_STRING_MATCH("snapshot", cval.str, cval.len) ?
		    WT_ISO_SNAPSHOT :
		    WT_STRING_MATCH("read-uncommitted", cval.str, cval.len) ?
		    WT_ISO_READ_UNCOMMITTED : WT_ISO_READ_COMMITTED;

err:	API_END_RET_NOTFOUND_MAP(session, ret);
}

/*
 * __wt_open_cursor --
 *	Internal version of WT_SESSION::open_cursor.
 */
int
__wt_open_cursor(WT_SESSION_IMPL *session,
    const char *uri, WT_CURSOR *owner, const char *cfg[], WT_CURSOR **cursorp)
{
	WT_COLGROUP *colgroup;
	WT_DATA_SOURCE *dsrc;
	WT_DECL_RET;

	*cursorp = NULL;

	/*
	 * Open specific cursor types we know about, or call the generic data
	 * source open function.
	 *
	 * Unwind a set of string comparisons into a switch statement hoping
	 * the compiler can make it fast, but list the common choices first
	 * instead of sorting so if/else patterns are still fast.
	 */
	switch (uri[0]) {
	/*
	 * Common cursor types.
	 */
	case 't':
		if (WT_PREFIX_MATCH(uri, "table:"))
			WT_RET(__wt_curtable_open(session, uri, cfg, cursorp));
		break;
	case 'c':
		if (WT_PREFIX_MATCH(uri, "colgroup:")) {
			/*
			 * Column groups are a special case: open a cursor on
			 * the underlying data source.
			 */
			WT_RET(__wt_schema_get_colgroup(
			    session, uri, 0, NULL, &colgroup));
			WT_RET(__wt_open_cursor(
			    session, colgroup->source, owner, cfg, cursorp));
		} else if (WT_PREFIX_MATCH(uri, "config:"))
			WT_RET(__wt_curconfig_open(
			    session, uri, cfg, cursorp));
		break;
	case 'i':
		if (WT_PREFIX_MATCH(uri, "index:"))
			WT_RET(__wt_curindex_open(
			    session, uri, owner, cfg, cursorp));
		break;
	case 'l':
		if (WT_PREFIX_MATCH(uri, "lsm:"))
			WT_RET(__wt_clsm_open(
			    session, uri, owner, cfg, cursorp));
		else if (WT_PREFIX_MATCH(uri, "log:"))
			WT_RET(__wt_curlog_open(session, uri, cfg, cursorp));
		break;

	/*
	 * Less common cursor types.
	 */
	case 'f':
		if (WT_PREFIX_MATCH(uri, "file:"))
			WT_RET(__wt_curfile_open(
			    session, uri, owner, cfg, cursorp));
		break;
	case 'm':
		if (WT_PREFIX_MATCH(uri, WT_METADATA_URI))
			WT_RET(__wt_curmetadata_open(
			    session, uri, owner, cfg, cursorp));
		break;
	case 'b':
		if (WT_PREFIX_MATCH(uri, "backup:"))
			WT_RET(__wt_curbackup_open(
			    session, uri, cfg, cursorp));
		break;
	case 's':
		if (WT_PREFIX_MATCH(uri, "statistics:"))
			WT_RET(__wt_curstat_open(session, uri, cfg, cursorp));
		break;
	default:
		break;
	}

	if (*cursorp == NULL &&
	    (dsrc = __wt_schema_get_source(session, uri)) != NULL)
		WT_RET(dsrc->open_cursor == NULL ?
		    __wt_object_unsupported(session, uri) :
		    __wt_curds_open(session, uri, owner, cfg, dsrc, cursorp));

	if (*cursorp == NULL)
		return (__wt_bad_object_type(session, uri));

	/*
	 * When opening simple tables, the table code calls this function on the
	 * underlying data source, in which case the application's URI has been
	 * copied.
	 */
	if ((*cursorp)->uri == NULL &&
	    (ret = __wt_strdup(session, uri, &(*cursorp)->uri)) != 0)
		WT_TRET((*cursorp)->close(*cursorp));

	return (ret);
}

/*
 * __session_open_cursor --
 *	WT_SESSION->open_cursor method.
 */
static int
__session_open_cursor(WT_SESSION *wt_session,
    const char *uri, WT_CURSOR *to_dup, const char *config, WT_CURSOR **cursorp)
{
	WT_CURSOR *cursor;
	WT_DECL_RET;
	WT_SESSION_IMPL *session;

	cursor = *cursorp = NULL;

	session = (WT_SESSION_IMPL *)wt_session;
	SESSION_API_CALL(session, open_cursor, config, cfg);

	if ((to_dup == NULL && uri == NULL) || (to_dup != NULL && uri != NULL))
		WT_ERR_MSG(session, EINVAL,
		    "should be passed either a URI or a cursor to duplicate, "
		    "but not both");

	if (to_dup != NULL) {
		uri = to_dup->uri;
		if (!WT_PREFIX_MATCH(uri, "colgroup:") &&
		    !WT_PREFIX_MATCH(uri, "index:") &&
		    !WT_PREFIX_MATCH(uri, "file:") &&
		    !WT_PREFIX_MATCH(uri, "lsm:") &&
		    !WT_PREFIX_MATCH(uri, WT_METADATA_URI) &&
		    !WT_PREFIX_MATCH(uri, "table:") &&
		    __wt_schema_get_source(session, uri) == NULL)
			WT_ERR(__wt_bad_object_type(session, uri));
	}

	WT_ERR(__wt_open_cursor(session, uri, NULL, cfg, &cursor));
	if (to_dup != NULL)
		WT_ERR(__wt_cursor_dup_position(to_dup, cursor));

	*cursorp = cursor;

	if (0) {
err:		if (cursor != NULL)
			WT_TRET(cursor->close(cursor));
	}

	/*
	 * Opening a cursor on a non-existent data source will set ret to
	 * either of ENOENT or WT_NOTFOUND at this point.  However,
	 * applications may reasonably do this inside a transaction to check
	 * for the existence of a table or index.
	 *
	 * Prefer WT_NOTFOUND here: that does not force running transactions to
	 * roll back.  It will be mapped back to ENOENT.
	 */
	if (ret == ENOENT)
		ret = WT_NOTFOUND;

	API_END_RET_NOTFOUND_MAP(session, ret);
}

/*
 * __wt_session_create_strip --
 *	Discard any configuration information from a schema entry that is not
 * applicable to an session.create call, here for the wt dump command utility,
 * which only wants to dump the schema information needed for load.
 */
int
__wt_session_create_strip(WT_SESSION *wt_session,
    const char *v1, const char *v2, char **value_ret)
{
	WT_SESSION_IMPL *session = (WT_SESSION_IMPL *)wt_session;
	const char *cfg[] =
	    { WT_CONFIG_BASE(session, WT_SESSION_create), v1, v2, NULL };

	return (__wt_config_collapse(session, cfg, value_ret));
}

/*
 * __session_create --
 *	WT_SESSION->create method.
 */
static int
__session_create(WT_SESSION *wt_session, const char *uri, const char *config)
{
	WT_CONFIG_ITEM cval;
	WT_DECL_RET;
	WT_SESSION_IMPL *session;

	session = (WT_SESSION_IMPL *)wt_session;
	SESSION_API_CALL(session, create, config, cfg);
	WT_UNUSED(cfg);

	/* Disallow objects in the WiredTiger name space. */
	WT_ERR(__wt_str_name_check(session, uri));

	/*
	 * Type configuration only applies to tables, column groups and indexes.
	 * We don't want applications to attempt to layer LSM on top of their
	 * extended data-sources, and the fact we allow LSM as a valid URI is an
	 * invitation to that mistake: nip it in the bud.
	 */
	if (!WT_PREFIX_MATCH(uri, "colgroup:") &&
	    !WT_PREFIX_MATCH(uri, "index:") &&
	    !WT_PREFIX_MATCH(uri, "table:")) {
		/*
		 * We can't disallow type entirely, a configuration string might
		 * innocently include it, for example, a dump/load pair.  If the
		 * URI type prefix and the type are the same, let it go.
		 */
		if ((ret =
		    __wt_config_getones(session, config, "type", &cval)) == 0 &&
		    (strncmp(uri, cval.str, cval.len) != 0 ||
		    uri[cval.len] != ':'))
			WT_ERR_MSG(session, EINVAL,
			    "%s: unsupported type configuration", uri);
		WT_ERR_NOTFOUND_OK(ret);
	}

	WT_WITH_SCHEMA_LOCK(session,
	    WT_WITH_TABLE_LOCK(session,
		ret = __wt_schema_create(session, uri, config)));

err:	API_END_RET_NOTFOUND_MAP(session, ret);
}

/*
 * __session_log_printf --
 *	WT_SESSION->log_printf method.
 */
static int
__session_log_printf(WT_SESSION *wt_session, const char *fmt, ...)
    WT_GCC_FUNC_ATTRIBUTE((format (printf, 2, 3)))
{
	WT_SESSION_IMPL *session;
	WT_DECL_RET;
	va_list ap;

	session = (WT_SESSION_IMPL *)wt_session;
	SESSION_API_CALL_NOCONF(session, log_printf);

	va_start(ap, fmt);
	ret = __wt_log_vprintf(session, fmt, ap);
	va_end(ap);

err:	API_END_RET(session, ret);
}

/*
 * __session_rename --
 *	WT_SESSION->rename method.
 */
static int
__session_rename(WT_SESSION *wt_session,
    const char *uri, const char *newuri, const char *config)
{
	WT_DECL_RET;
	WT_SESSION_IMPL *session;

	session = (WT_SESSION_IMPL *)wt_session;
	SESSION_API_CALL(session, rename, config, cfg);

	/* Disallow objects in the WiredTiger name space. */
	WT_ERR(__wt_str_name_check(session, uri));
	WT_ERR(__wt_str_name_check(session, newuri));

	WT_WITH_SCHEMA_LOCK(session,
	    WT_WITH_TABLE_LOCK(session,
		ret = __wt_schema_rename(session, uri, newuri, cfg)));

err:	API_END_RET_NOTFOUND_MAP(session, ret);
}

/*
 * __session_compact --
 *	WT_SESSION->compact method.
 */
static int
__session_compact(WT_SESSION *wt_session, const char *uri, const char *config)
{
	WT_SESSION_IMPL *session;

	session = (WT_SESSION_IMPL *)wt_session;

	/* Disallow objects in the WiredTiger name space. */
	WT_RET(__wt_str_name_check(session, uri));

	if (!WT_PREFIX_MATCH(uri, "colgroup:") &&
	    !WT_PREFIX_MATCH(uri, "file:") &&
	    !WT_PREFIX_MATCH(uri, "index:") &&
	    !WT_PREFIX_MATCH(uri, "lsm:") &&
	    !WT_PREFIX_MATCH(uri, "table:"))
		return (__wt_bad_object_type(session, uri));

	return (__wt_session_compact(wt_session, uri, config));
}

/*
 * __session_drop --
 *	WT_SESSION->drop method.
 */
static int
__session_drop(WT_SESSION *wt_session, const char *uri, const char *config)
{
	WT_DECL_RET;
	WT_SESSION_IMPL *session;

	session = (WT_SESSION_IMPL *)wt_session;
	SESSION_API_CALL(session, drop, config, cfg);

	/* Disallow objects in the WiredTiger name space. */
	WT_ERR(__wt_str_name_check(session, uri));

	WT_WITH_SCHEMA_LOCK(session,
	    WT_WITH_TABLE_LOCK(session,
		ret = __wt_schema_drop(session, uri, cfg)));

err:	/* Note: drop operations cannot be unrolled (yet?). */
	API_END_RET_NOTFOUND_MAP(session, ret);
}

/*
 * __session_salvage --
 *	WT_SESSION->salvage method.
 */
static int
__session_salvage(WT_SESSION *wt_session, const char *uri, const char *config)
{
	WT_DECL_RET;
	WT_SESSION_IMPL *session;

	session = (WT_SESSION_IMPL *)wt_session;

	SESSION_API_CALL(session, salvage, config, cfg);

	/* Block out checkpoints to avoid spurious EBUSY errors. */
	WT_WITH_CHECKPOINT_LOCK(session,
	    WT_WITH_SCHEMA_LOCK(session, ret =
		__wt_schema_worker(session, uri, __wt_salvage,
		NULL, cfg, WT_DHANDLE_EXCLUSIVE | WT_BTREE_SALVAGE)));

err:	API_END_RET_NOTFOUND_MAP(session, ret);
}

/*
 * __session_truncate --
 *	WT_SESSION->truncate method.
 */
static int
__session_truncate(WT_SESSION *wt_session,
    const char *uri, WT_CURSOR *start, WT_CURSOR *stop, const char *config)
{
	WT_DECL_RET;
	WT_SESSION_IMPL *session;
	WT_CURSOR *cursor;
	int cmp, local_start;

	local_start = 0;

	session = (WT_SESSION_IMPL *)wt_session;
	SESSION_TXN_API_CALL(session, truncate, config, cfg);

	/*
	 * If the URI is specified, we don't need a start/stop, if start/stop
	 * is specified, we don't need a URI.  One exception is the log URI
	 * which may truncate (archive) log files for a backup cursor.
	 *
	 * If no URI is specified, and both cursors are specified, start/stop
	 * must reference the same object.
	 *
	 * Any specified cursor must have been initialized.
	 */
	if ((uri == NULL && start == NULL && stop == NULL) ||
	    (uri != NULL && !WT_PREFIX_MATCH(uri, "log:") &&
	    (start != NULL || stop != NULL)))
		WT_ERR_MSG(session, EINVAL,
		    "the truncate method should be passed either a URI or "
		    "start/stop cursors, but not both");

	if (uri != NULL) {
		/* Disallow objects in the WiredTiger name space. */
		WT_ERR(__wt_str_name_check(session, uri));

		if (WT_PREFIX_MATCH(uri, "log:")) {
			/*
			 * Verify the user only gave the URI prefix and not
			 * a specific target name after that.
			 */
			if (!WT_STREQ(uri, "log:"))
				WT_ERR_MSG(session, EINVAL,
				    "the truncate method should not specify any"
				    "target after the log: URI prefix.");
			ret = __wt_log_truncate_files(session, start, cfg);
		} else
			/* Wait for checkpoints to avoid EBUSY errors. */
			WT_WITH_CHECKPOINT_LOCK(session,
			    WT_WITH_SCHEMA_LOCK(session,
				ret = __wt_schema_truncate(session, uri, cfg)));
		goto done;
	}

	/*
	 * Cursor truncate is only supported for some objects, check for the
	 * supporting methods we need, range_truncate and compare.
	 */
	cursor = start == NULL ? stop : start;
	if (cursor->compare == NULL)
		WT_ERR(__wt_bad_object_type(session, cursor->uri));

	/*
	 * If both cursors set, check they're correctly ordered with respect to
	 * each other.  We have to test this before any search, the search can
	 * change the initial cursor position.
	 *
	 * Rather happily, the compare routine will also confirm the cursors
	 * reference the same object and the keys are set.
	 */
	if (start != NULL && stop != NULL) {
		WT_ERR(start->compare(start, stop, &cmp));
		if (cmp > 0)
			WT_ERR_MSG(session, EINVAL,
			    "the start cursor position is after the stop "
			    "cursor position");
	}

	/*
	 * Truncate does not require keys actually exist so that applications
	 * can discard parts of the object's name space without knowing exactly
	 * what records currently appear in the object.  For this reason, do a
	 * search-near, rather than a search.  Additionally, we have to correct
	 * after calling search-near, to position the start/stop cursors on the
	 * next record greater than/less than the original key.
	 */
	if (start != NULL) {
		WT_ERR(start->search_near(start, &cmp));
		if (cmp < 0 && (ret = start->next(start)) != 0) {
			WT_ERR_NOTFOUND_OK(ret);
			goto done;
		}
	}
	if (stop != NULL) {
		WT_ERR(stop->search_near(stop, &cmp));
		if (cmp > 0 && (ret = stop->prev(stop)) != 0) {
			WT_ERR_NOTFOUND_OK(ret);
			goto done;
		}
	}

	/*
	 * We always truncate in the forward direction because the underlying
	 * data structures can move through pages faster forward than backward.
	 * If we don't have a start cursor, create one and position it at the
	 * first record.
	 */
	if (start == NULL) {
		WT_ERR(__session_open_cursor(
		    wt_session, stop->uri, NULL, NULL, &start));
		local_start = 1;
		WT_ERR(start->next(start));
	}

	/*
	 * If the start/stop keys cross, we're done, the range must be empty.
	 */
	if (stop != NULL) {
		WT_ERR(start->compare(start, stop, &cmp));
		if (cmp > 0)
			goto done;
	}

	WT_ERR(__wt_schema_range_truncate(session, start, stop));

done:
err:	TXN_API_END_RETRY(session, ret, 0);

	/*
	 * Close any locally-opened start cursor.
	 */
	if (local_start)
		WT_TRET(start->close(start));

	/*
	 * Only map WT_NOTFOUND to ENOENT if a URI was specified.
	 */
	return (ret == WT_NOTFOUND && uri != NULL ? ENOENT : ret);
}

/*
 * __session_upgrade --
 *	WT_SESSION->upgrade method.
 */
static int
__session_upgrade(WT_SESSION *wt_session, const char *uri, const char *config)
{
	WT_DECL_RET;
	WT_SESSION_IMPL *session;

	session = (WT_SESSION_IMPL *)wt_session;

	SESSION_API_CALL(session, upgrade, config, cfg);
	/* Block out checkpoints to avoid spurious EBUSY errors. */
	WT_WITH_CHECKPOINT_LOCK(session,
	    WT_WITH_SCHEMA_LOCK(session,
		ret = __wt_schema_worker(session, uri, __wt_upgrade,
		NULL, cfg, WT_DHANDLE_EXCLUSIVE | WT_BTREE_UPGRADE)));

err:	API_END_RET_NOTFOUND_MAP(session, ret);
}

/*
 * __session_verify --
 *	WT_SESSION->verify method.
 */
static int
__session_verify(WT_SESSION *wt_session, const char *uri, const char *config)
{
	WT_DECL_RET;
	WT_SESSION_IMPL *session;

	session = (WT_SESSION_IMPL *)wt_session;

	SESSION_API_CALL(session, verify, config, cfg);
	/* Block out checkpoints to avoid spurious EBUSY errors. */
	WT_WITH_CHECKPOINT_LOCK(session,
	    WT_WITH_SCHEMA_LOCK(session,
		ret = __wt_schema_worker(session, uri, __wt_verify,
		NULL, cfg, WT_DHANDLE_EXCLUSIVE | WT_BTREE_VERIFY)));

err:	API_END_RET_NOTFOUND_MAP(session, ret);
}

/*
 * __session_begin_transaction --
 *	WT_SESSION->begin_transaction method.
 */
static int
__session_begin_transaction(WT_SESSION *wt_session, const char *config)
{
	WT_DECL_RET;
	WT_SESSION_IMPL *session;

	session = (WT_SESSION_IMPL *)wt_session;
	SESSION_API_CALL(session, begin_transaction, config, cfg);
	WT_STAT_FAST_CONN_INCR(session, txn_begin);

	if (F_ISSET(&session->txn, WT_TXN_RUNNING))
		WT_ERR_MSG(session, EINVAL, "Transaction already running");

	ret = __wt_txn_begin(session, cfg);

err:	API_END_RET(session, ret);
}

/*
 * __session_commit_transaction --
 *	WT_SESSION->commit_transaction method.
 */
static int
__session_commit_transaction(WT_SESSION *wt_session, const char *config)
{
	WT_DECL_RET;
	WT_SESSION_IMPL *session;
	WT_TXN *txn;

	session = (WT_SESSION_IMPL *)wt_session;
	SESSION_API_CALL(session, commit_transaction, config, cfg);
	WT_STAT_FAST_CONN_INCR(session, txn_commit);

	txn = &session->txn;
	if (F_ISSET(txn, WT_TXN_ERROR)) {
		__wt_errx(session, "failed transaction requires rollback");
		ret = EINVAL;
	}

	if (ret == 0)
		ret = __wt_txn_commit(session, cfg);
	else {
		WT_TRET(__wt_session_reset_cursors(session));
		WT_TRET(__wt_txn_rollback(session, cfg));
	}

err:	API_END_RET(session, ret);
}

/*
 * __session_rollback_transaction --
 *	WT_SESSION->rollback_transaction method.
 */
static int
__session_rollback_transaction(WT_SESSION *wt_session, const char *config)
{
	WT_DECL_RET;
	WT_SESSION_IMPL *session;

	session = (WT_SESSION_IMPL *)wt_session;
	SESSION_API_CALL(session, rollback_transaction, config, cfg);
	WT_STAT_FAST_CONN_INCR(session, txn_rollback);

	WT_TRET(__wt_session_reset_cursors(session));

	WT_TRET(__wt_txn_rollback(session, cfg));

err:	API_END_RET(session, ret);
}

/*
 * __session_transaction_pinned_range --
 *	WT_SESSION->transaction_pinned_range method.
 */
static int
__session_transaction_pinned_range(WT_SESSION *wt_session, uint64_t *prange)
{
	WT_DECL_RET;
	WT_SESSION_IMPL *session;
	WT_TXN_STATE *txn_state;
	uint64_t pinned;

	session = (WT_SESSION_IMPL *)wt_session;
	SESSION_API_CALL_NOCONF(session, pinned_range);

	txn_state = WT_SESSION_TXN_STATE(session);

	/* Assign pinned to the lesser of id or snap_min */
	if (txn_state->id != WT_TXN_NONE &&
	    WT_TXNID_LT(txn_state->id, txn_state->snap_min))
		pinned = txn_state->id;
	else
		pinned = txn_state->snap_min;

	if (pinned == WT_TXN_NONE)
		*prange = 0;
	else
		*prange = S2C(session)->txn_global.current - pinned;

err:	API_END_RET(session, ret);
}

/*
 * __session_transaction_sync --
 *	WT_SESSION->transaction_sync method.
 */
static int
__session_transaction_sync(WT_SESSION *wt_session, const char *config)
{
	WT_CONFIG_ITEM cval;
	WT_CONNECTION_IMPL *conn;
	WT_DECL_RET;
	WT_LOG *log;
	WT_SESSION_IMPL *session;
	WT_TXN *txn;
	struct timespec now, start;
	uint64_t timeout_ms, waited_ms;
	int forever;

	session = (WT_SESSION_IMPL *)wt_session;
	conn = S2C(session);
	txn = &session->txn;
	if (F_ISSET(txn, WT_TXN_RUNNING))
		WT_RET_MSG(session, EINVAL, "transaction in progress");

	/*
	 * If logging is not enabled there is nothing to do.
	 */
	if (!FLD_ISSET(conn->log_flags, WT_CONN_LOG_ENABLED))
		return (0);
	SESSION_API_CALL(session, transaction_sync, config, cfg);
	WT_STAT_FAST_CONN_INCR(session, txn_sync);

	log = conn->log;
	ret = 0;
	timeout_ms = waited_ms = 0;
	forever = 1;

	/*
	 * If there is no background sync LSN in this session, there
	 * is nothing to do.
	 */
	if (WT_IS_INIT_LSN(&session->bg_sync_lsn))
		goto err;

	/*
	 * If our LSN is smaller than the current sync LSN then our
	 * transaction is stable.  We're done.
	 */
	if (WT_LOG_CMP(&session->bg_sync_lsn, &log->sync_lsn) <= 0)
		goto err;

	/*
	 * Our LSN is not yet stable.  Wait and check again depending on the
	 * timeout.
	 */
	WT_ERR(__wt_config_gets_def(
	    session, cfg, "timeout_ms", UINT_MAX, &cval));
	if ((unsigned int)cval.len != UINT_MAX) {
		timeout_ms = (uint64_t)cval.val;
		forever = 0;
	}

	if (timeout_ms == 0)
		WT_ERR(ETIMEDOUT);

	WT_ERR(__wt_epoch(session, &start));
	/*
	 * Keep checking the LSNs until we find it is stable or we reach
	 * our timeout.
	 */
	while (WT_LOG_CMP(&session->bg_sync_lsn, &log->sync_lsn) > 0) {
		__wt_cond_signal(session, conn->log_file_cond);
		WT_ERR(__wt_epoch(session, &now));
		waited_ms = WT_TIMEDIFF(now, start) / WT_MILLION;
		if (forever || waited_ms < timeout_ms)
			WT_ERR(__wt_cond_wait(
			    session, log->log_sync_cond, waited_ms));
		else
			WT_ERR(ETIMEDOUT);
	}

err:	API_END_RET(session, ret);
}

/*
 * __session_checkpoint --
 *	WT_SESSION->checkpoint method.
 */
static int
__session_checkpoint(WT_SESSION *wt_session, const char *config)
{
	WT_DECL_RET;
	WT_SESSION_IMPL *session;
	WT_TXN *txn;

	session = (WT_SESSION_IMPL *)wt_session;

	txn = &session->txn;

	WT_STAT_FAST_CONN_INCR(session, txn_checkpoint);
	SESSION_API_CALL(session, checkpoint, config, cfg);

	/*
	 * Checkpoints require a snapshot to write a transactionally consistent
	 * snapshot of the data.
	 *
	 * We can't use an application's transaction: if it has uncommitted
	 * changes, they will be written in the checkpoint and may appear after
	 * a crash.
	 *
	 * Use a real snapshot transaction: we don't want any chance of the
	 * snapshot being updated during the checkpoint.  Eviction is prevented
	 * from evicting anything newer than this because we track the oldest
	 * transaction ID in the system that is not visible to all readers.
	 */
	if (F_ISSET(txn, WT_TXN_RUNNING))
		WT_ERR_MSG(session, EINVAL,
		    "Checkpoint not permitted in a transaction");

	/*
	 * Reset open cursors.  Do this explicitly, even though it will happen
	 * implicitly in the call to begin_transaction for the checkpoint, the
	 * checkpoint code will acquire the schema lock before we do that, and
	 * some implementation of WT_CURSOR::reset might need the schema lock.
	 */
	WT_ERR(__wt_session_reset_cursors(session));

	/*
	 * Don't highjack the session checkpoint thread for eviction.
	 *
	 * Application threads are not generally available for potentially slow
	 * operations, but checkpoint does enough I/O it may be called upon to
	 * perform slow operations for the block manager.
	 */
	F_SET(session, WT_SESSION_CAN_WAIT | WT_SESSION_NO_CACHE_CHECK);

	/*
	 * Only one checkpoint can be active at a time, and checkpoints must run
	 * in the same order as they update the metadata.  It's probably a bad
	 * idea to run checkpoints out of multiple threads, but serialize them
	 * here to ensure we don't get into trouble.
	 */
	WT_STAT_FAST_CONN_SET(session, txn_checkpoint_running, 1);

	WT_WITH_CHECKPOINT_LOCK(session,
	    ret = __wt_txn_checkpoint(session, cfg));

	WT_STAT_FAST_CONN_SET(session, txn_checkpoint_running, 0);

err:	F_CLR(session, WT_SESSION_CAN_WAIT | WT_SESSION_NO_CACHE_CHECK);

	API_END_RET_NOTFOUND_MAP(session, ret);
}

/*
 * __session_snapshot --
 *	WT_SESSION->snapshot method.
 */
static int
__session_snapshot(WT_SESSION *wt_session, const char *config)
{
	WT_DECL_RET;
	WT_SESSION_IMPL *session;
	WT_TXN_GLOBAL *txn_global;
	int has_create, has_drop;

	has_create = has_drop = 0;
	session = (WT_SESSION_IMPL *)wt_session;
	txn_global = &S2C(session)->txn_global;

	SESSION_API_CALL(session, snapshot, config, cfg);

	WT_ERR(__wt_txn_named_snapshot_config(
	    session, cfg, &has_create, &has_drop));

	WT_ERR(__wt_writelock(session, txn_global->nsnap_rwlock));

	/* Drop any snapshots to be removed first. */
	if (has_drop)
		WT_ERR(__wt_txn_named_snapshot_drop(session, cfg));

	/* Start the named snapshot if requested. */
	if (has_create)
		WT_ERR(__wt_txn_named_snapshot_begin(session, cfg));

err:	WT_TRET(__wt_writeunlock(session, txn_global->nsnap_rwlock));

	API_END_RET_NOTFOUND_MAP(session, ret);
}

/*
 * __session_strerror --
 *	WT_SESSION->strerror method.
 */
static const char *
__session_strerror(WT_SESSION *wt_session, int error)
{
	WT_SESSION_IMPL *session;

	session = (WT_SESSION_IMPL *)wt_session;

	return (__wt_strerror(session, error, NULL, 0));
}

/*
 * __wt_open_internal_session --
 *	Allocate a session for WiredTiger's use.
 */
int
__wt_open_internal_session(WT_CONNECTION_IMPL *conn, const char *name,
    int uses_dhandles, int open_metadata, WT_SESSION_IMPL **sessionp)
{
	WT_SESSION_IMPL *session;

	*sessionp = NULL;

	WT_RET(__wt_open_session(conn, NULL, NULL, open_metadata, &session));
	session->name = name;

	/*
	 * Public sessions are automatically closed during WT_CONNECTION->close.
	 * If the session handles for internal threads were to go on the public
	 * list, there would be complex ordering issues during close.  Set a
	 * flag to avoid this: internal sessions are not closed automatically.
	 */
	F_SET(session, WT_SESSION_INTERNAL);

	/*
	 * Some internal threads must keep running after we close all data
	 * handles.  Make sure these threads don't open their own handles.
	 */
	if (!uses_dhandles)
		F_SET(session, WT_SESSION_NO_DATA_HANDLES);

	*sessionp = session;
	return (0);
}

/*
 * __wt_open_session --
 *	Allocate a session handle.  The internal parameter is used for sessions
 *	opened by WiredTiger for its own use.
 */
int
__wt_open_session(WT_CONNECTION_IMPL *conn,
    WT_EVENT_HANDLER *event_handler, const char *config, int open_metadata,
    WT_SESSION_IMPL **sessionp)
{
	static const WT_SESSION stds = {
		NULL,
		NULL,
		__session_close,
		__session_reconfigure,
		__session_strerror,
		__session_open_cursor,
		__session_create,
		__session_compact,
		__session_drop,
		__session_log_printf,
		__session_rename,
		__session_salvage,
		__session_truncate,
		__session_upgrade,
		__session_verify,
		__session_begin_transaction,
		__session_commit_transaction,
		__session_rollback_transaction,
		__session_checkpoint,
<<<<<<< HEAD
		__session_transaction_pinned_range,
		__session_transaction_sync
=======
		__session_snapshot,
		__session_transaction_pinned_range
>>>>>>> b119a556
	};
	WT_DECL_RET;
	WT_SESSION_IMPL *session, *session_ret;
	uint32_t i;

	*sessionp = NULL;

	session = conn->default_session;
	session_ret = NULL;

	__wt_spin_lock(session, &conn->api_lock);

	/*
	 * Make sure we don't try to open a new session after the application
	 * closes the connection.  This is particularly intended to catch
	 * cases where server threads open sessions.
	 */
	WT_ASSERT(session, F_ISSET(conn, WT_CONN_SERVER_RUN));

	/* Find the first inactive session slot. */
	for (session_ret = conn->sessions,
	    i = 0; i < conn->session_size; ++session_ret, ++i)
		if (!session_ret->active)
			break;
	if (i == conn->session_size)
		WT_ERR_MSG(session, ENOMEM,
		    "only configured to support %" PRIu32 " sessions"
		    " (including %" PRIu32 " internal)",
		    conn->session_size, WT_NUM_INTERNAL_SESSIONS);

	/*
	 * If the active session count is increasing, update it.  We don't worry
	 * about correcting the session count on error, as long as we don't mark
	 * this session as active, we'll clean it up on close.
	 */
	if (i >= conn->session_cnt)	/* Defend against off-by-one errors. */
		conn->session_cnt = i + 1;

	session_ret->id = i;
	session_ret->iface = stds;
	session_ret->iface.connection = &conn->iface;

	WT_ERR(__wt_cond_alloc(session, "session", 0, &session_ret->cond));

	if (WT_SESSION_FIRST_USE(session_ret))
		__wt_random_init(session_ret->rnd);

	__wt_event_handler_set(session_ret,
	    event_handler == NULL ? session->event_handler : event_handler);

	TAILQ_INIT(&session_ret->cursors);
	SLIST_INIT(&session_ret->dhandles);
	/*
	 * If we don't have one, allocate the dhandle hash array.
	 * Allocate the table hash array as well.
	 */
	if (session_ret->dhhash == NULL)
		WT_ERR(__wt_calloc(session_ret, WT_HASH_ARRAY_SIZE,
		    sizeof(struct __dhandles_hash), &session_ret->dhhash));
	if (session_ret->tablehash == NULL)
		WT_ERR(__wt_calloc(session_ret, WT_HASH_ARRAY_SIZE,
		    sizeof(struct __tables_hash), &session_ret->tablehash));
	for (i = 0; i < WT_HASH_ARRAY_SIZE; i++) {
		SLIST_INIT(&session_ret->dhhash[i]);
		SLIST_INIT(&session_ret->tablehash[i]);
	}

	/* Initialize transaction support: default to read-committed. */
	session_ret->isolation = WT_ISO_READ_COMMITTED;
	WT_ERR(__wt_txn_init(session_ret));

	/*
	 * The session's hazard pointer memory isn't discarded during normal
	 * session close because access to it isn't serialized.  Allocate the
	 * first time we open this session.
	 */
	if (WT_SESSION_FIRST_USE(session_ret))
		WT_ERR(__wt_calloc_def(
		    session, conn->hazard_max, &session_ret->hazard));

	/*
	 * Set an initial size for the hazard array. It will be grown as
	 * required up to hazard_max. The hazard_size is reset on close, since
	 * __wt_hazard_close ensures the array is cleared - so it is safe to
	 * reset the starting size on each open.
	 */
	session_ret->hazard_size = WT_HAZARD_INCR;

	/*
	 * Configuration: currently, the configuration for open_session is the
	 * same as session.reconfigure, so use that function.
	 */
	if (config != NULL)
		WT_ERR(
		    __session_reconfigure((WT_SESSION *)session_ret, config));

	session_ret->name = NULL;

	/*
	 * Publish: make the entry visible to server threads.  There must be a
	 * barrier for two reasons, to ensure structure fields are set before
	 * any other thread will consider the session, and to push the session
	 * count to ensure the eviction thread can't review too few slots.
	 */
	WT_PUBLISH(session_ret->active, 1);

	WT_STATIC_ASSERT(offsetof(WT_SESSION_IMPL, iface) == 0);
	*sessionp = session_ret;

	WT_STAT_FAST_CONN_INCR(session, session_open);

err:	__wt_spin_unlock(session, &conn->api_lock);
	WT_RET(ret);

	/*
	 * Acquiring the metadata handle requires the schema lock; we've seen
	 * problems in the past where a session has acquired the schema lock
	 * unexpectedly, relatively late in the run, and deadlocked. Be
	 * defensive, get it now.  The metadata file may not exist when the
	 * connection first creates its default session or the shared cache
	 * pool creates its sessions, let our caller decline this work.
	 */
	if (open_metadata) {
		WT_ASSERT(session, !F_ISSET(session, WT_SESSION_LOCKED_SCHEMA));
		WT_RET(__wt_metadata_open(session_ret));
	}

	return (0);
}<|MERGE_RESOLUTION|>--- conflicted
+++ resolved
@@ -1118,13 +1118,9 @@
 		__session_commit_transaction,
 		__session_rollback_transaction,
 		__session_checkpoint,
-<<<<<<< HEAD
-		__session_transaction_pinned_range,
-		__session_transaction_sync
-=======
 		__session_snapshot,
 		__session_transaction_pinned_range
->>>>>>> b119a556
+		__session_transaction_sync
 	};
 	WT_DECL_RET;
 	WT_SESSION_IMPL *session, *session_ret;
