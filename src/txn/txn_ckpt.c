--- conflicted
+++ resolved
@@ -85,11 +85,7 @@
 __wt_txn_checkpoint(WT_SESSION_IMPL *session, const char *cfg[])
 {
 	WT_CONNECTION_IMPL *conn;
-<<<<<<< HEAD
-	WT_BTREE *btree;
-=======
-	WT_DATA_HANDLE *dhandle, *saved_dhandle;
->>>>>>> e9a607b1
+	WT_DATA_HANDLE *dhandle;
 	WT_DECL_ITEM(tmp);
 	WT_DECL_RET;
 	WT_SESSION *wt_session;
@@ -157,15 +153,8 @@
 	txn->isolation = TXN_ISO_READ_UNCOMMITTED;
 	saved_meta_next = session->meta_track_next;
 	session->meta_track_next = NULL;
-<<<<<<< HEAD
-	WT_WITH_BTREE(session, btree,
+	WT_WITH_DHANDLE(session, dhandle,
 	    ret = __wt_checkpoint(session, cfg));
-=======
-	saved_dhandle = session->dhandle;
-	session->dhandle = dhandle;
-	ret = __wt_checkpoint(session, cfg);
-	session->dhandle = saved_dhandle;
->>>>>>> e9a607b1
 	session->meta_track_next = saved_meta_next;
 	WT_ERR(ret);
 
