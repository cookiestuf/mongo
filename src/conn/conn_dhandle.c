--- conflicted
+++ resolved
@@ -119,41 +119,6 @@
 }
 
 /*
-<<<<<<< HEAD
- * __conn_dhandle_mark_dead --
- *	Mark a data handle dead.
- */
-static int
-__conn_dhandle_mark_dead(WT_SESSION_IMPL *session)
-{
-	bool evict_reset;
-
-	/*
-	 * Handle forced discard (e.g., when dropping a file).
-	 *
-	 * We need exclusive access to the file -- disable ordinary
-	 * eviction and drain any blocks already queued.
-	 */
-	WT_RET(__wt_evict_file_exclusive_on(session, &evict_reset));
-
-	/* The handle is dead. */
-	F_SET(session->dhandle, WT_DHANDLE_DEAD);
-
-	/*
-	 * Reset the tree's eviction priority, and the tree is evictable by
-	 * definition.
-	 */
-	__wt_evict_priority_clear(session);
-	F_CLR(S2BT(session), WT_BTREE_NO_EVICTION);
-
-	if (evict_reset)
-		__wt_evict_file_exclusive_off(session);
-	return (0);
-}
-
-/*
-=======
->>>>>>> 3223f52e
  * __wt_conn_btree_sync_and_close --
  *	Sync and close the underlying btree handle.
  */
@@ -211,6 +176,14 @@
 	    WT_BTREE_SALVAGE | WT_BTREE_UPGRADE | WT_BTREE_VERIFY)) {
 		if (force && (bm == NULL || !bm->is_mapped(bm, session))) {
 			F_SET(session->dhandle, WT_DHANDLE_DEAD);
+
+			/*
+			 * Reset the tree's eviction priority, and the tree is
+			 * evictable by definition.
+			 */
+			__wt_evict_priority_clear(session);
+			F_CLR(S2BT(session), WT_BTREE_NO_EVICTION);
+
 			marked_dead = true;
 		}
 		if (!marked_dead || final)
